--- conflicted
+++ resolved
@@ -292,24 +292,16 @@
         return outputs
 
     def get_metrics_dict(self, outputs, batch):
-<<<<<<< HEAD
-=======
+        metrics_dict = {}
         image = batch["image"].to(self.device)
         image = self.renderer_rgb.blend_background(image)
->>>>>>> 8682e481
-        metrics_dict = {}
-        image = batch["image"].to(self.device)
         metrics_dict["psnr"] = self.psnr(outputs["rgb"], image)
         if self.training:
             metrics_dict["distortion"] = distortion_loss(outputs["weights_list"], outputs["ray_samples_list"])
         return metrics_dict
 
     def get_loss_dict(self, outputs, batch, metrics_dict=None):
-<<<<<<< HEAD
         loss_dict = {}
-        image = batch["image"].to(self.device)
-        rgb_loss = self.rgb_loss(image, outputs["rgb"])
-=======
         image = batch["image"][..., :3].to(self.device)
         pred_rgb, image = self.renderer_rgb.blend_background_for_loss_computation(
             pred_image=outputs["rgb"],
@@ -317,8 +309,7 @@
             gt_image=image,
         )
         rgb_loss = self.rgb_loss(image, pred_rgb)
->>>>>>> 8682e481
-        loss_dict = {"rgb_loss": rgb_loss}
+        loss_dict["rgb_loss"] = rgb_loss
         if self.training:
             loss_dict["interlevel_loss"] = self.config.interlevel_loss_mult * interlevel_loss(
                 outputs["weights_list"], outputs["ray_samples_list"]
