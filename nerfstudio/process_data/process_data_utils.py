--- conflicted
+++ resolved
@@ -15,11 +15,7 @@
 """Helper utils for processing data into the nerfstudio format."""
 
 import math
-<<<<<<< HEAD
 import re
-import os
-=======
->>>>>>> e0e66ce9
 import shutil
 import sys
 from enum import Enum
