--- conflicted
+++ resolved
@@ -1,4 +1,3 @@
-<<<<<<< HEAD
 # Copyright 2022 the Regents of the University of California, Nerfstudio Team and contributors. All rights reserved.
 #
 # Licensed under the Apache License, Version 2.0 (the "License");
@@ -113,6 +112,7 @@
     video_path: Path,
     image_dir: Path,
     num_frames_target: int,
+    num_downscales: int,
     crop_factor: Tuple[float, float, float, float] = (0.0, 0.0, 0.0, 0.0),
     verbose: bool = False,
 ) -> Tuple[List[str], int]:
@@ -122,6 +122,7 @@
         video_path: Path to the video.
         output_dir: Path to the output directory.
         num_frames_target: Number of frames to extract.
+        num_downscales: Number of times to downscale the images. Downscales by 2 each time.
         crop_factor: Portion of the image to crop. Should be in [0,1] (top, bottom, left, right)
         verbose: If True, logs the output of the command.
     Returns:
@@ -153,7 +154,6 @@
             sys.exit(1)
         CONSOLE.print("Number of frames in video:", num_frames)
 
-        out_filename = image_dir / "frame_%05d.png"
         ffmpeg_cmd = f'ffmpeg -i "{video_path}"'
 
         crop_cmd = ""
@@ -162,41 +162,66 @@
             width = 1 - crop_factor[2] - crop_factor[3]
             start_x = crop_factor[2]
             start_y = crop_factor[0]
-            crop_cmd = f',"crop=w=iw*{width}:h=ih*{height}:x=iw*{start_x}:y=ih*{start_y}"'
-
+            crop_cmd = f"crop=w=iw*{width}:h=ih*{height}:x=iw*{start_x}:y=ih*{start_y},"
+
+        num_frames = get_num_frames_in_video(video_path)
         spacing = num_frames // num_frames_target
+
+        downscale_chains = [f"[t{i}]scale=iw/{2**i}:ih/{2**i}[out{i}]" for i in range(num_downscales + 1)]
+        downscale_dirs = [Path(str(image_dir) + (f"_{2**i}" if i > 0 else "")) for i in range(num_downscales + 1)]
+        downscale_paths = [downscale_dirs[i] / "frame_%05d.png" for i in range(num_downscales + 1)]
+
+        for dir in downscale_dirs:
+            dir.mkdir(parents=True, exist_ok=True)
+
+        downscale_chain = (
+            f"split={num_downscales + 1}"
+            + "".join([f"[t{i}]" for i in range(num_downscales + 1)])
+            + ";"
+            + ";".join(downscale_chains)
+        )
+
         if spacing > 1:
-            ffmpeg_cmd += f" -vf thumbnail={spacing},setpts=N/TB{crop_cmd} -r 1"
             CONSOLE.print("Number of frames to extract:", math.ceil(num_frames / spacing))
+            ffmpeg_cmd += " -vsync vfr"
+            select_cmd = f"thumbnail={spacing},setpts=N/TB,"
         else:
             CONSOLE.print("[bold red]Can't satisfy requested number of frames. Extracting all frames.")
             ffmpeg_cmd += " -pix_fmt bgr8"
-            if crop_cmd != "":
-                ffmpeg_cmd += f" -vf {crop_cmd[1:]}"
-
-        ffmpeg_cmd += f" {out_filename}"
+            select_cmd = ""
+
+        downscale_cmd = f' -filter_complex "{select_cmd}{crop_cmd}{downscale_chain}"' + "".join(
+            [f' -map "[out{i}]" "{downscale_paths[i]}"' for i in range(num_downscales + 1)]
+        )
+
+        ffmpeg_cmd += downscale_cmd
+
         run_command(ffmpeg_cmd, verbose=verbose)
 
-    num_final_frames = len(list(image_dir.glob("*.png")))
-    summary_log = []
-    summary_log.append(f"Starting with {num_frames} video frames")
-    summary_log.append(f"We extracted {num_final_frames} images")
-    CONSOLE.log("[bold green]:tada: Done converting video to images.")
-
-    return summary_log, num_final_frames
+        num_final_frames = len(list(image_dir.glob("*.png")))
+        summary_log = []
+        summary_log.append(f"Starting with {num_frames} video frames")
+        summary_log.append(f"We extracted {num_final_frames} images")
+        CONSOLE.log("[bold green]:tada: Done converting video to images.")
+
+        return summary_log, num_final_frames
 
 
 def copy_images_list(
     image_paths: List[Path],
     image_dir: Path,
+    num_downscales: int,
     crop_border_pixels: Optional[int] = None,
     crop_factor: Tuple[float, float, float, float] = (0.0, 0.0, 0.0, 0.0),
     verbose: bool = False,
+    upscale_factor: Optional[int] = None,
+    nearest_neighbor: bool = False,
 ) -> List[Path]:
     """Copy all images in a list of Paths. Useful for filtering from a directory.
     Args:
         image_paths: List of Paths of images to copy to a new directory.
         image_dir: Path to the output directory.
+        num_downscales: Number of times to downscale the images. Downscales by 2 each time.
         crop_border_pixels: If not None, crops each edge by the specified number of pixels.
         crop_factor: Portion of the image to crop. Should be in [0,1] (top, bottom, left, right)
         verbose: If True, print extra logging.
@@ -232,26 +257,48 @@
             pass
         copied_image_paths.append(copied_image_path)
 
+    nn_flag = "" if not nearest_neighbor else ":flags=neighbor"
+    downscale_chains = [f"[t{i}]scale=iw/{2**i}:ih/{2**i}{nn_flag}[out{i}]" for i in range(num_downscales + 1)]
+    downscale_dirs = [Path(str(image_dir) + (f"_{2**i}" if i > 0 else "")) for i in range(num_downscales + 1)]
+    downscale_paths = [
+        downscale_dirs[i] / ("frame_%05d" + copied_image_paths[0].suffix) for i in range(num_downscales + 1)
+    ]
+
+    for dir in downscale_dirs:
+        dir.mkdir(parents=True, exist_ok=True)
+
+    downscale_chain = (
+        f"split={num_downscales + 1}"
+        + "".join([f"[t{i}]" for i in range(num_downscales + 1)])
+        + ";"
+        + ";".join(downscale_chains)
+    )
+
+    num_frames = len(image_paths)
+    ffmpeg_cmd = f'ffmpeg -y -noautorotate -i "{image_dir / f"frame_%05d{copied_image_paths[0].suffix}"}" -q:v 2 '
+
+    crop_cmd = ""
     if crop_border_pixels is not None:
-        file_type = image_paths[0].suffix
-        filename = f"frame_%05d{file_type}"
-        crop = f"crop=iw-{crop_border_pixels*2}:ih-{crop_border_pixels*2}"
-        ffmpeg_cmd = f'ffmpeg -y -noautorotate -i "{image_dir / filename}" -q:v 2 -vf {crop} "{image_dir / filename}"'
-        run_command(ffmpeg_cmd, verbose=verbose)
+        crop_cmd = f"crop=iw-{crop_border_pixels*2}:ih-{crop_border_pixels*2}[cropped];[cropped]"
     elif crop_factor != (0.0, 0.0, 0.0, 0.0):
-        file_type = image_paths[0].suffix
-        filename = f"frame_%05d{file_type}"
         height = 1 - crop_factor[0] - crop_factor[1]
         width = 1 - crop_factor[2] - crop_factor[3]
         start_x = crop_factor[2]
         start_y = crop_factor[0]
-        crop_cmd = f',"crop=w=iw*{width}:h=ih*{height}:x=iw*{start_x}:y=ih*{start_y}"'
-        ffmpeg_cmd = (
-            f'ffmpeg -y -noautorotate -i "{image_dir / filename}" -q:v 2 -vf {crop_cmd[1:]} "{image_dir / filename}"'
-        )
-        run_command(ffmpeg_cmd, verbose=verbose)
-
-    num_frames = len(image_paths)
+        crop_cmd = f"crop=w=iw*{width}:h=ih*{height}:x=iw*{start_x}:y=ih*{start_y}[cropped];[cropped]"
+
+    select_cmd = "[0:v]"
+    if upscale_factor is not None:
+        select_cmd = f"[0:v]scale=iw*{upscale_factor}:ih*{upscale_factor}:flags=neighbor[upscaled];[upscaled]"
+
+    downscale_cmd = f' -filter_complex "{select_cmd}{crop_cmd}{downscale_chain}"' + "".join(
+        [f' -map "[out{i}]" "{downscale_paths[i]}"' for i in range(num_downscales + 1)]
+    )
+
+    ffmpeg_cmd += downscale_cmd
+    if verbose:
+        CONSOLE.log(f"... {ffmpeg_cmd}")
+    run_command(ffmpeg_cmd, verbose=verbose)
 
     if num_frames == 0:
         CONSOLE.log("[bold red]:skull: No usable images in the data folder.")
@@ -264,6 +311,7 @@
 def copy_and_upscale_polycam_depth_maps_list(
     polycam_depth_image_filenames: List[Path],
     depth_dir: Path,
+    num_downscales: int,
     crop_border_pixels: Optional[int] = None,
     verbose: bool = False,
 ) -> List[Path]:
@@ -286,31 +334,26 @@
         assert upscale_factor > 1
         assert isinstance(upscale_factor, int)
 
-        copied_depth_map_paths = []
-        for idx, depth_map in enumerate(polycam_depth_image_filenames):
-            destination = depth_dir / f"frame_{idx + 1:05d}{depth_map.suffix}"
-            ffmpeg_cmd = [
-                f'ffmpeg -y -i "{depth_map}" ',
-                f"-q:v 2 -vf scale=iw*{upscale_factor}:ih*{upscale_factor}:flags=neighbor ",
-                f'"{destination}"',
-            ]
-            ffmpeg_cmd = " ".join(ffmpeg_cmd)
-            run_command(ffmpeg_cmd, verbose=verbose)
-            copied_depth_map_paths.append(destination)
-
-    if crop_border_pixels is not None:
-        file_type = depth_dir.glob("frame_*").__next__().suffix
-        filename = f"frame_%05d{file_type}"
-        crop = f"crop=iw-{crop_border_pixels * 2}:ih-{crop_border_pixels * 2}"
-        ffmpeg_cmd = f'ffmpeg -y -i "{depth_dir / filename}" -q:v 2 -vf {crop} "{depth_dir / filename}"'
-        run_command(ffmpeg_cmd, verbose=verbose)
+        copied_depth_map_paths = copy_images_list(
+            image_paths=polycam_depth_image_filenames,
+            image_dir=depth_dir,
+            num_downscales=num_downscales,
+            crop_border_pixels=crop_border_pixels,
+            verbose=verbose,
+            upscale_factor=upscale_factor,
+            nearest_neighbor=True,
+        )
 
     CONSOLE.log("[bold green]:tada: Done upscaling depth maps.")
     return copied_depth_map_paths
 
 
 def copy_images(
-    data: Path, image_dir: Path, verbose, crop_factor: Tuple[float, float, float, float] = (0.0, 0.0, 0.0, 0.0)
+    data: Path,
+    image_dir: Path,
+    verbose: bool = False,
+    crop_factor: Tuple[float, float, float, float] = (0.0, 0.0, 0.0, 0.0),
+    num_downscales: int = 0,
 ) -> OrderedDict[Path, Path]:
     """Copy images from a directory to a new directory.
 
@@ -330,7 +373,11 @@
             sys.exit(1)
 
         copied_images = copy_images_list(
-            image_paths=image_paths, image_dir=image_dir, crop_factor=crop_factor, verbose=verbose
+            image_paths=image_paths,
+            image_dir=image_dir,
+            crop_factor=crop_factor,
+            verbose=verbose,
+            num_downscales=num_downscales,
         )
         return OrderedDict((original_path, new_path) for original_path, new_path in zip(image_paths, copied_images))
 
@@ -342,7 +389,8 @@
     nearest_neighbor: bool = False,
     verbose: bool = False,
 ) -> str:
-    """Downscales the images in the directory. Uses FFMPEG.
+    """(Now deprecated; much faster integrated into copy_images.)
+    Downscales the images in the directory. Uses FFMPEG.
 
     Assumes images are named frame_00001.png, frame_00002.png, etc.
 
@@ -565,621 +613,4 @@
         )
         cv2.imwrite(str(mask_path_i), mask_i)
     CONSOLE.log(":tada: Generated and saved masks.")
-    return mask_path / "mask.png"
-=======
-# Copyright 2022 the Regents of the University of California, Nerfstudio Team and contributors. All rights reserved.
-#
-# Licensed under the Apache License, Version 2.0 (the "License");
-# you may not use this file except in compliance with the License.
-# You may obtain a copy of the License at
-#
-#     http://www.apache.org/licenses/LICENSE-2.0
-#
-# Unless required by applicable law or agreed to in writing, software
-# distributed under the License is distributed on an "AS IS" BASIS,
-# WITHOUT WARRANTIES OR CONDITIONS OF ANY KIND, either express or implied.
-# See the License for the specific language governing permissions and
-# limitations under the License.
-
-"""Helper utils for processing data into the nerfstudio format."""
-
-import math
-import shutil
-import sys
-import re
-from enum import Enum
-from pathlib import Path
-from typing import List, Literal, Optional, OrderedDict, Tuple, Union
-
-import cv2
-import numpy as np
-
-import imageio
-import rawpy
-
-from nerfstudio.utils.rich_utils import CONSOLE, status
-from nerfstudio.utils.scripts import run_command
-
-POLYCAM_UPSCALING_TIMES = 2
-
-"""Lowercase suffixes to treat as raw image."""
-ALLOWED_RAW_EXTS = [".cr2"]
-"""Suffix to use for converted images from raw."""
-RAW_CONVERTED_SUFFIX = ".tiff"
-
-
-class CameraModel(Enum):
-    """Enum for camera types."""
-
-    OPENCV = "OPENCV"
-    OPENCV_FISHEYE = "OPENCV_FISHEYE"
-    EQUIRECTANGULAR = "EQUIRECTANGULAR"
-
-
-CAMERA_MODELS = {
-    "perspective": CameraModel.OPENCV,
-    "fisheye": CameraModel.OPENCV_FISHEYE,
-    "equirectangular": CameraModel.EQUIRECTANGULAR,
-}
-
-
-def list_images(data: Path) -> List[Path]:
-    """Lists all supported images in a directory
-
-    Args:
-        data: Path to the directory of images.
-    Returns:
-        Paths to images contained in the directory
-    """
-    allowed_exts = [".jpg", ".jpeg", ".png", ".tif", ".tiff"] + ALLOWED_RAW_EXTS
-    image_paths = sorted([p for p in data.glob("[!.]*") if p.suffix.lower() in allowed_exts])
-    return image_paths
-
-
-def get_image_filenames(directory: Path, max_num_images: int = -1) -> Tuple[List[Path], int]:
-    """Returns a list of image filenames in a directory.
-
-    Args:
-        dir: Path to the directory.
-        max_num_images: The maximum number of images to return. -1 means no limit.
-    Returns:
-        A tuple of A list of image filenames, number of original image paths.
-    """
-    image_paths = list_images(directory)
-    num_orig_images = len(image_paths)
-
-    if max_num_images != -1 and num_orig_images > max_num_images:
-        idx = np.round(np.linspace(0, num_orig_images - 1, max_num_images)).astype(int)
-    else:
-        idx = np.arange(num_orig_images)
-
-    image_filenames = list(np.array(image_paths)[idx])
-
-    return image_filenames, num_orig_images
-
-
-def get_num_frames_in_video(video: Path) -> int:
-    """Returns the number of frames in a video.
-
-    Args:
-        video: Path to a video.
-
-    Returns:
-        The number of frames in a video.
-    """
-    cmd = f'ffprobe -v error -select_streams v:0 -count_packets \
-            -show_entries stream=nb_read_packets -of csv=p=0 "{video}"'
-    output = run_command(cmd)
-    assert output is not None
-    number_match = re.search(r"\d+", output)
-    assert number_match is not None
-    return int(number_match[0])
-
-
-def convert_video_to_images(
-    video_path: Path,
-    image_dir: Path,
-    num_frames_target: int,
-    num_downscales: int,
-    crop_factor: Tuple[float, float, float, float] = (0.0, 0.0, 0.0, 0.0),
-    verbose: bool = False,
-) -> Tuple[List[str], int]:
-    """Converts a video into a sequence of images.
-
-    Args:
-        video_path: Path to the video.
-        output_dir: Path to the output directory.
-        num_frames_target: Number of frames to extract.
-        num_downscales: Number of times to downscale the images. Downscales by 2 each time.
-        crop_factor: Portion of the image to crop. Should be in [0,1] (top, bottom, left, right)
-        verbose: If True, logs the output of the command.
-    Returns:
-        A tuple containing summary of the conversion and the number of extracted frames.
-    """
-
-    for i in crop_factor:
-        if i < 0 or i > 1:
-            CONSOLE.print("[bold red]Error: Invalid crop factor. All crops must be in [0,1].")
-            sys.exit(1)
-
-    if video_path.is_dir():
-        CONSOLE.print(f"[bold red]Error: Video path is a directory, not a path: {video_path}")
-        sys.exit(1)
-    if video_path.exists() is False:
-        CONSOLE.print(f"[bold red]Error: Video does not exist: {video_path}")
-        sys.exit(1)
-
-    with status(msg="Converting video to images...", spinner="bouncingBall", verbose=verbose):
-        # delete existing images in folder
-        for img in image_dir.glob("*.png"):
-            if verbose:
-                CONSOLE.log(f"Deleting {img}")
-            img.unlink()
-
-        num_frames = get_num_frames_in_video(video_path)
-        if num_frames == 0:
-            CONSOLE.print(f"[bold red]Error: Video has no frames: {video_path}")
-            sys.exit(1)
-        CONSOLE.print("Number of frames in video:", num_frames)
-
-        ffmpeg_cmd = f'ffmpeg -i "{video_path}"'
-
-        crop_cmd = ""
-        if crop_factor != (0.0, 0.0, 0.0, 0.0):
-            height = 1 - crop_factor[0] - crop_factor[1]
-            width = 1 - crop_factor[2] - crop_factor[3]
-            start_x = crop_factor[2]
-            start_y = crop_factor[0]
-            crop_cmd = f"crop=w=iw*{width}:h=ih*{height}:x=iw*{start_x}:y=ih*{start_y},"
-
-        num_frames = get_num_frames_in_video(video_path)
-        spacing = num_frames // num_frames_target
-
-        downscale_chains = [f"[t{i}]scale=iw/{2**i}:ih/{2**i}[out{i}]" for i in range(num_downscales + 1)]
-        downscale_dirs = [Path(str(image_dir) + (f"_{2**i}" if i > 0 else "")) for i in range(num_downscales + 1)]
-        downscale_paths = [downscale_dirs[i] / "frame_%05d.png" for i in range(num_downscales + 1)]
-
-        for dir in downscale_dirs:
-            dir.mkdir(parents=True, exist_ok=True)
-
-        downscale_chain = (
-            f"split={num_downscales + 1}"
-            + "".join([f"[t{i}]" for i in range(num_downscales + 1)])
-            + ";"
-            + ";".join(downscale_chains)
-        )
-
-        if spacing > 1:
-            CONSOLE.print("Number of frames to extract:", math.ceil(num_frames / spacing))
-            ffmpeg_cmd += " -vsync vfr"
-            select_cmd = f"thumbnail={spacing},setpts=N/TB,"
-        else:
-            CONSOLE.print("[bold red]Can't satisfy requested number of frames. Extracting all frames.")
-            ffmpeg_cmd += " -pix_fmt bgr8"
-            select_cmd = ""
-
-        downscale_cmd = f' -filter_complex "{select_cmd}{crop_cmd}{downscale_chain}"' + "".join(
-            [f' -map "[out{i}]" "{downscale_paths[i]}"' for i in range(num_downscales + 1)]
-        )
-
-        ffmpeg_cmd += downscale_cmd
-
-        run_command(ffmpeg_cmd, verbose=verbose)
-
-        num_final_frames = len(list(image_dir.glob("*.png")))
-        summary_log = []
-        summary_log.append(f"Starting with {num_frames} video frames")
-        summary_log.append(f"We extracted {num_final_frames} images")
-        CONSOLE.log("[bold green]:tada: Done converting video to images.")
-
-        return summary_log, num_final_frames
-
-
-def copy_images_list(
-    image_paths: List[Path],
-    image_dir: Path,
-    num_downscales: int,
-    crop_border_pixels: Optional[int] = None,
-    crop_factor: Tuple[float, float, float, float] = (0.0, 0.0, 0.0, 0.0),
-    verbose: bool = False,
-    upscale_factor: Optional[int] = None,
-    nearest_neighbor: bool = False,
-) -> List[Path]:
-    """Copy all images in a list of Paths. Useful for filtering from a directory.
-    Args:
-        image_paths: List of Paths of images to copy to a new directory.
-        image_dir: Path to the output directory.
-        num_downscales: Number of times to downscale the images. Downscales by 2 each time.
-        crop_border_pixels: If not None, crops each edge by the specified number of pixels.
-        crop_factor: Portion of the image to crop. Should be in [0,1] (top, bottom, left, right)
-        verbose: If True, print extra logging.
-    Returns:
-        A list of the copied image Paths.
-    """
-
-    # Remove original directory only if we provide a proper image folder path
-    if image_dir.is_dir() and len(image_paths):
-        # check that output directory is not the same as input directory
-        if image_dir != image_paths[0].parent:
-            shutil.rmtree(image_dir, ignore_errors=True)
-        image_dir.mkdir(exist_ok=True, parents=True)
-
-    copied_image_paths = []
-
-    # Images should be 1-indexed for the rest of the pipeline.
-    for idx, image_path in enumerate(image_paths):
-        if verbose:
-            CONSOLE.log(f"Copying image {idx + 1} of {len(image_paths)}...")
-        copied_image_path = image_dir / f"frame_{idx + 1:05d}{image_path.suffix}"
-        try:
-            # if CR2 raw, we want to read raw and write TIFF, and change the file suffix for downstream processing
-            if image_path.suffix.lower() in ALLOWED_RAW_EXTS:
-                copied_image_path = image_dir / f"frame_{idx + 1:05d}{RAW_CONVERTED_SUFFIX}"
-                with rawpy.imread(str(image_path)) as raw:
-                    rgb = raw.postprocess()
-                imageio.imsave(copied_image_path, rgb)
-                image_paths[idx] = copied_image_path
-            else:
-                shutil.copy(image_path, copied_image_path)
-        except shutil.SameFileError:
-            pass
-        copied_image_paths.append(copied_image_path)
-
-    nn_flag = "" if not nearest_neighbor else ":flags=neighbor"
-    downscale_chains = [f"[t{i}]scale=iw/{2**i}:ih/{2**i}{nn_flag}[out{i}]" for i in range(num_downscales + 1)]
-    downscale_dirs = [Path(str(image_dir) + (f"_{2**i}" if i > 0 else "")) for i in range(num_downscales + 1)]
-    downscale_paths = [
-        downscale_dirs[i] / ("frame_%05d" + copied_image_paths[0].suffix) for i in range(num_downscales + 1)
-    ]
-
-    for dir in downscale_dirs:
-        dir.mkdir(parents=True, exist_ok=True)
-
-    downscale_chain = (
-        f"split={num_downscales + 1}"
-        + "".join([f"[t{i}]" for i in range(num_downscales + 1)])
-        + ";"
-        + ";".join(downscale_chains)
-    )
-
-    num_frames = len(image_paths)
-    ffmpeg_cmd = f'ffmpeg -y -noautorotate -i "{image_dir / f"frame_%05d{copied_image_paths[0].suffix}"}" -q:v 2 '
-
-    crop_cmd = ""
-    if crop_border_pixels is not None:
-        crop_cmd = f"crop=iw-{crop_border_pixels*2}:ih-{crop_border_pixels*2}[cropped];[cropped]"
-    elif crop_factor != (0.0, 0.0, 0.0, 0.0):
-        height = 1 - crop_factor[0] - crop_factor[1]
-        width = 1 - crop_factor[2] - crop_factor[3]
-        start_x = crop_factor[2]
-        start_y = crop_factor[0]
-        crop_cmd = f"crop=w=iw*{width}:h=ih*{height}:x=iw*{start_x}:y=ih*{start_y}[cropped];[cropped]"
-
-    select_cmd = "[0:v]"
-    if upscale_factor is not None:
-        select_cmd = f"[0:v]scale=iw*{upscale_factor}:ih*{upscale_factor}:flags=neighbor[upscaled];[upscaled]"
-
-    downscale_cmd = f' -filter_complex "{select_cmd}{crop_cmd}{downscale_chain}"' + "".join(
-        [f' -map "[out{i}]" "{downscale_paths[i]}"' for i in range(num_downscales + 1)]
-    )
-
-    ffmpeg_cmd += downscale_cmd
-    if verbose:
-        CONSOLE.log(f"... {ffmpeg_cmd}")
-    run_command(ffmpeg_cmd, verbose=verbose)
-
-    if num_frames == 0:
-        CONSOLE.log("[bold red]:skull: No usable images in the data folder.")
-    else:
-        CONSOLE.log("[bold green]:tada: Done copying images.")
-
-    return copied_image_paths
-
-
-def copy_and_upscale_polycam_depth_maps_list(
-    polycam_depth_image_filenames: List[Path],
-    depth_dir: Path,
-    num_downscales: int,
-    crop_border_pixels: Optional[int] = None,
-    verbose: bool = False,
-) -> List[Path]:
-    """
-    Copy depth maps to working location and upscale them to match the RGB images dimensions and finally crop them
-    equally as RGB Images.
-    Args:
-        polycam_depth_image_filenames: List of Paths of images to copy to a new directory.
-        depth_dir: Path to the output directory.
-        crop_border_pixels: If not None, crops each edge by the specified number of pixels.
-        verbose: If True, print extra logging.
-    Returns:
-        A list of the copied depth maps paths.
-    """
-    depth_dir.mkdir(parents=True, exist_ok=True)
-
-    # copy and upscale them to new directory
-    with status(msg="[bold yellow] Upscaling depth maps...", spinner="growVertical", verbose=verbose):
-        upscale_factor = 2**POLYCAM_UPSCALING_TIMES
-        assert upscale_factor > 1
-        assert isinstance(upscale_factor, int)
-
-        copied_depth_map_paths = copy_images_list(
-            image_paths=polycam_depth_image_filenames,
-            image_dir=depth_dir,
-            num_downscales=num_downscales,
-            crop_border_pixels=crop_border_pixels,
-            verbose=verbose,
-            upscale_factor=upscale_factor,
-            nearest_neighbor=True,
-        )
-
-    CONSOLE.log("[bold green]:tada: Done upscaling depth maps.")
-    return copied_depth_map_paths
-
-
-def copy_images(
-    data: Path,
-    image_dir: Path,
-    verbose: bool = False,
-    crop_factor: Tuple[float, float, float, float] = (0.0, 0.0, 0.0, 0.0),
-    num_downscales: int = 0,
-) -> OrderedDict[Path, Path]:
-    """Copy images from a directory to a new directory.
-
-    Args:
-        data: Path to the directory of images.
-        image_dir: Path to the output directory.
-        verbose: If True, print extra logging.
-        crop_factor: Portion of the image to crop. Should be in [0,1] (top, bottom, left, right)
-    Returns:
-        The mapping from the original filenames to the new ones.
-    """
-    with status(msg="[bold yellow]Copying images...", spinner="bouncingBall", verbose=verbose):
-        image_paths = list_images(data)
-
-        if len(image_paths) == 0:
-            CONSOLE.log("[bold red]:skull: No usable images in the data folder.")
-            sys.exit(1)
-
-        copied_images = copy_images_list(
-            image_paths=image_paths,
-            image_dir=image_dir,
-            crop_factor=crop_factor,
-            verbose=verbose,
-            num_downscales=num_downscales,
-        )
-        return OrderedDict((original_path, new_path) for original_path, new_path in zip(image_paths, copied_images))
-
-
-def downscale_images(
-    image_dir: Path,
-    num_downscales: int,
-    folder_name: str = "images",
-    nearest_neighbor: bool = False,
-    verbose: bool = False,
-) -> str:
-    """(Now deprecated; much faster integrated into copy_images.)
-    Downscales the images in the directory. Uses FFMPEG.
-
-    Assumes images are named frame_00001.png, frame_00002.png, etc.
-
-    Args:
-        image_dir: Path to the directory containing the images.
-        num_downscales: Number of times to downscale the images. Downscales by 2 each time.
-        folder_name: Name of the output folder
-        nearest_neighbor: Use nearest neighbor sampling (useful for depth images)
-        verbose: If True, logs the output of the command.
-
-    Returns:
-        Summary of downscaling.
-    """
-
-    if num_downscales == 0:
-        return "No downscaling performed."
-
-    with status(msg="[bold yellow]Downscaling images...", spinner="growVertical", verbose=verbose):
-        downscale_factors = [2**i for i in range(num_downscales + 1)[1:]]
-        for downscale_factor in downscale_factors:
-            assert downscale_factor > 1
-            assert isinstance(downscale_factor, int)
-            downscale_dir = image_dir.parent / f"{folder_name}_{downscale_factor}"
-            downscale_dir.mkdir(parents=True, exist_ok=True)
-            # Using %05d ffmpeg commands appears to be unreliable (skips images).
-            for f in list_images(image_dir):
-                filename = f.name
-                nn_flag = "" if not nearest_neighbor else ":flags=neighbor"
-                ffmpeg_cmd = [
-                    f'ffmpeg -y -noautorotate -i "{image_dir / filename}" ',
-                    f"-q:v 2 -vf scale=iw/{downscale_factor}:ih/{downscale_factor}{nn_flag} ",
-                    f'"{downscale_dir / filename}"',
-                ]
-                ffmpeg_cmd = " ".join(ffmpeg_cmd)
-                run_command(ffmpeg_cmd, verbose=verbose)
-
-    CONSOLE.log("[bold green]:tada: Done downscaling images.")
-    downscale_text = [f"[bold blue]{2**(i+1)}x[/bold blue]" for i in range(num_downscales)]
-    downscale_text = ", ".join(downscale_text[:-1]) + " and " + downscale_text[-1]
-    return f"We downsampled the images by {downscale_text}"
-
-
-def find_tool_feature_matcher_combination(
-    sfm_tool: Literal["any", "colmap", "hloc"],
-    feature_type: Literal[
-        "any",
-        "sift",
-        "superpoint",
-        "superpoint_aachen",
-        "superpoint_max",
-        "superpoint_inloc",
-        "r2d2",
-        "d2net-ss",
-        "sosnet",
-        "disk",
-    ],
-    matcher_type: Literal[
-        "any", "NN", "superglue", "superglue-fast", "NN-superpoint", "NN-ratio", "NN-mutual", "adalam"
-    ],
-) -> Union[
-    Tuple[None, None, None],
-    Tuple[
-        Literal["colmap", "hloc"],
-        Literal[
-            "sift",
-            "superpoint_aachen",
-            "superpoint_max",
-            "superpoint_inloc",
-            "r2d2",
-            "d2net-ss",
-            "sosnet",
-            "disk",
-        ],
-        Literal["NN", "superglue", "superglue-fast", "NN-superpoint", "NN-ratio", "NN-mutual", "adalam"],
-    ],
-]:
-    """Find a valid combination of sfm tool, feature type, and matcher type.
-    Basically, replace the default parameters 'any' by usable value
-
-    Args:
-        sfm_tool: Sfm tool name (any, colmap, hloc)
-        feature_type: Type of image features (any, sift, superpoint, ...)
-        matcher_type: Type of matching algorithm (any, NN, superglue,...)
-
-    Returns:
-        Tuple of sfm tool, feature type, and matcher type.
-        Returns (None,None,None) if no valid combination can be found
-    """
-    if sfm_tool == "any":
-        if (feature_type in ("any", "sift")) and (matcher_type in ("any", "NN")):
-            sfm_tool = "colmap"
-        else:
-            sfm_tool = "hloc"
-
-    if sfm_tool == "colmap":
-        if (feature_type not in ("any", "sift")) or (matcher_type not in ("any", "NN")):
-            return (None, None, None)
-        return ("colmap", "sift", "NN")
-    if sfm_tool == "hloc":
-        if feature_type in ("any", "superpoint"):
-            feature_type = "superpoint_aachen"
-
-        if matcher_type == "any":
-            matcher_type = "superglue"
-        elif matcher_type == "NN":
-            matcher_type = "NN-mutual"
-
-        return (sfm_tool, feature_type, matcher_type)
-    return (None, None, None)
-
-
-def generate_circle_mask(height: int, width: int, percent_radius) -> Optional[np.ndarray]:
-    """generate a circle mask of the given size.
-
-    Args:
-        height: The height of the mask.
-        width: The width of the mask.
-        percent_radius: The radius of the circle as a percentage of the image diagonal size.
-
-    Returns:
-        The mask or None if the radius is too large.
-    """
-    if percent_radius <= 0.0:
-        CONSOLE.log("[bold red]:skull: The radius of the circle mask must be positive.")
-        sys.exit(1)
-    if percent_radius >= 1.0:
-        return None
-    mask = np.zeros((height, width), dtype=np.uint8)
-    center = (width // 2, height // 2)
-    radius = int(percent_radius * np.sqrt(width**2 + height**2) / 2.0)
-    cv2.circle(mask, center, radius, 1, -1)
-    return mask
-
-
-def generate_crop_mask(height: int, width: int, crop_factor: Tuple[float, float, float, float]) -> Optional[np.ndarray]:
-    """generate a crop mask of the given size.
-
-    Args:
-        height: The height of the mask.
-        width: The width of the mask.
-        crop_factor: The percent of the image to crop in each direction [top, bottom, left, right].
-
-    Returns:
-        The mask or None if no cropping is performed.
-    """
-    if np.all(np.array(crop_factor) == 0.0):
-        return None
-    if np.any(np.array(crop_factor) < 0.0) or np.any(np.array(crop_factor) > 1.0):
-        CONSOLE.log("[bold red]Invalid crop percentage, must be between 0 and 1.")
-        sys.exit(1)
-    top, bottom, left, right = crop_factor
-    mask = np.zeros((height, width), dtype=np.uint8)
-    top = int(top * height)
-    bottom = int(bottom * height)
-    left = int(left * width)
-    right = int(right * width)
-    mask[top : height - bottom, left : width - right] = 1.0
-    return mask
-
-
-def generate_mask(
-    height: int, width: int, crop_factor: Tuple[float, float, float, float], percent_radius: float
-) -> Optional[np.ndarray]:
-    """generate a mask of the given size.
-
-    Args:
-        height: The height of the mask.
-        width: The width of the mask.
-        crop_factor: The percent of the image to crop in each direction [top, bottom, left, right].
-        percent_radius: The radius of the circle as a percentage of the image diagonal size.
-
-    Returns:
-        The mask or None if no mask is needed.
-    """
-    crop_mask = generate_crop_mask(height, width, crop_factor)
-    circle_mask = generate_circle_mask(height, width, percent_radius)
-    if crop_mask is None:
-        return circle_mask
-    if circle_mask is None:
-        return crop_mask
-    return crop_mask * circle_mask
-
-
-def save_mask(
-    image_dir: Path,
-    num_downscales: int,
-    crop_factor: Tuple[float, float, float, float] = (0, 0, 0, 0),
-    percent_radius: float = 1.0,
-) -> Optional[Path]:
-    """Save a mask for each image in the image directory.
-
-    Args:
-        image_dir: The directory containing the images.
-        num_downscales: The number of downscaling levels.
-        crop_factor: The percent of the image to crop in each direction [top, bottom, left, right].
-        percent_radius: The radius of the circle as a percentage of the image diagonal size.
-
-    Returns:
-        The path to the mask file or None if no mask is needed.
-    """
-    image_path = next(image_dir.glob("frame_*"))
-    image = cv2.imread(str(image_path))
-    height, width = image.shape[:2]
-    mask = generate_mask(height, width, crop_factor, percent_radius)
-    if mask is None:
-        return None
-    mask *= 255
-    mask_path = image_dir.parent / "masks"
-    mask_path.mkdir(exist_ok=True)
-    cv2.imwrite(str(mask_path / "mask.png"), mask)
-    downscale_factors = [2**i for i in range(num_downscales + 1)[1:]]
-    for downscale in downscale_factors:
-        mask_path_i = image_dir.parent / f"masks_{downscale}"
-        mask_path_i.mkdir(exist_ok=True)
-        mask_path_i = mask_path_i / "mask.png"
-        mask_i = cv2.resize(
-            mask,
-            (width // downscale, height // downscale),
-            interpolation=cv2.INTER_NEAREST,
-        )
-        cv2.imwrite(str(mask_path_i), mask_i)
-    CONSOLE.log(":tada: Generated and saved masks.")
-    return mask_path / "mask.png"
->>>>>>> 8682e481
+    return mask_path / "mask.png"