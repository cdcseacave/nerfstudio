# Copyright 2022 the Regents of the University of California, Nerfstudio Team and contributors. All rights reserved.
#
# Licensed under the Apache License, Version 2.0 (the "License");
# you may not use this file except in compliance with the License.
# You may obtain a copy of the License at
#
#     http://www.apache.org/licenses/LICENSE-2.0
#
# Unless required by applicable law or agreed to in writing, software
# distributed under the License is distributed on an "AS IS" BASIS,
# WITHOUT WARRANTIES OR CONDITIONS OF ANY KIND, either express or implied.
# See the License for the specific language governing permissions and
# limitations under the License.

"""
Field for SDF based model, rather then estimating density to generate a surface,
a signed distance function (SDF) for surface representation is used to help with extracting high fidelity surfaces
"""

from dataclasses import dataclass, field
from typing import Dict, Union, Literal, Optional, Type

import numpy as np
import torch
import torch.nn.functional as F
from jaxtyping import Float
from torch import Tensor, nn
from torch.nn.parameter import Parameter
from torchtyping import TensorType
from typing_extensions import Literal

from nerfstudio.cameras.rays import RaySamples
from nerfstudio.field_components.embedding import Embedding
from nerfstudio.field_components.encodings import (
    NeRFEncoding,
    TensorVMEncoding,
)
from nerfstudio.field_components.field_heads import FieldHeadNames
from nerfstudio.field_components.spatial_distortions import SpatialDistortion
from nerfstudio.fields.base_field import Field, FieldConfig

try:
    import tinycudann as tcnn
except ImportError:
    # tinycudann module doesn't exist
    pass


class LaplaceDensity(nn.Module):  # alpha * Laplace(loc=0, scale=beta).cdf(-sdf)
    """Laplace density from VolSDF"""

    def __init__(self, init_val, beta_min=0.0001):
        super().__init__()
        self.register_parameter("beta_min", nn.Parameter(beta_min * torch.ones(1), requires_grad=False))
        self.register_parameter("beta", nn.Parameter(init_val * torch.ones(1), requires_grad=True))

    def forward(
        self, sdf: TensorType["bs":...], beta: Union[TensorType["bs":...], None] = None
    ) -> TensorType["bs":...]:
        """convert sdf value to density value with beta, if beta is missing, then use learable beta"""

        if beta is None:
            beta = self.get_beta()

        alpha = 1.0 / beta
        return alpha * (0.5 + 0.5 * sdf.sign() * torch.expm1(-sdf.abs() / beta))

    def get_beta(self):
        """return current beta value"""
        beta = self.beta.abs() + self.beta_min
        return beta


class SigmoidDensity(LaplaceDensity):
    """Sigmoid density from VolSDF"""

    def __init__(self, init_val, beta_min=0.0001):
        super().__init__(init_val, beta_min)

    def forward(
        self, sdf: TensorType["bs":...], beta: Union[TensorType["bs":...], None] = None
    ) -> TensorType["bs":...]:
        """convert sdf value to density value with beta, if beta is missing, then use learable beta"""
        if beta is None:
            beta = self.get_beta()

        alpha = 1.0 / beta

        # negtive sdf will have large density
        return alpha * torch.sigmoid(-sdf * alpha)


class SingleVarianceNetwork(nn.Module):
    """Variance network in NeuS

    Args:
        init_val: initial value in NeuS variance network
    """

    def __init__(self, init_val):
        super().__init__()
        self.register_parameter("variance", nn.Parameter(init_val * torch.ones(1), requires_grad=True))

    def forward(self, x: Float[Tensor, "1"]) -> Float[Tensor, "1"]:
        """Returns current variance value"""
        return torch.ones([len(x), 1], device=x.device) * torch.exp(self.variance * 10.0)

    def get_variance(self) -> Float[Tensor, "1"]:
        """return current variance value"""
        return torch.exp(self.variance * 10.0).clip(1e-6, 1e6)


@dataclass
class SDFFieldConfig(FieldConfig):
    """SDF Field Config"""

    _target: Type = field(default_factory=lambda: SDFField)
    num_layers: int = 8
    """Number of layers for geometric network"""
    hidden_dim: int = 256
    """Number of hidden dimension of geometric network"""
    geo_feat_dim: int = 256
    """Dimension of geometric feature"""
    num_layers_color: int = 4
    """Number of layers for color network"""
    hidden_dim_color: int = 256
    """Number of hidden dimension of color network"""
    appearance_embedding_dim: int = 32
    """Dimension of appearance embedding"""
    use_appearance_embedding: bool = False
    """Whether to use appearance embedding"""
    bias: float = 0.8
    """Sphere size of geometric initialization"""
    geometric_init: bool = True
    """Whether to use geometric initialization"""
    inside_outside: bool = True
    """Whether to revert signed distance value, set to True for indoor scene"""
    weight_norm: bool = True
    """Whether to use weight norm for linear layer"""
    use_grid_feature: bool = False
    """Whether to use multi-resolution feature grids"""
    divide_factor: float = 2.0
    """Normalization factor for multi-resolution grids"""
    beta_init: float = 0.1
    """Init learnable beta value for transformation of sdf to density"""
<<<<<<< HEAD
    encoding_type: Literal["hash", "tensorf_vm"] = "hash"
    """feature grid encoding type"""
    position_encoding_max_degree: int = 6
    """positional encoding max degree"""
    rgb_padding: float = 0.001
    """Padding added to the RGB outputs"""
    use_numerical_gradients: bool = False
    """whether to use numercial gradients"""
    num_levels: int = 16
    """number of levels for multi-resolution hash grids"""
    max_res: int = 2048
    """max resolution for multi-resolution hash grids"""
    base_res: int = 16
    """base resolution for multi-resolution hash grids"""
    log2_hashmap_size: int = 19
    """log2 hash map size for multi-resolution hash grids"""
    hash_features_per_level: int = 2
    """number of features per level for multi-resolution hash grids"""
    hash_smoothstep: bool = True
    """whether to use smoothstep for multi-resolution hash grids"""
    use_position_encoding: bool = True
    """whether to use positional encoding as input for geometric network"""
=======
    encoding_type: Literal["hash", "periodic", "tensorf_vm"] = "hash"
    num_levels: int = 16
    """Number of encoding levels"""
    max_res: int = 2048
    """Maximum resolution of the encoding"""
    base_res: int = 16
    """Base resolution of the encoding"""
    log2_hashmap_size: int = 19
    """Size of the hash map"""
    features_per_level: int = 2
    """Number of features per encoding level"""
    use_hash: bool = True
    """Whether to use hash encoding"""
    smoothstep: bool = True
    """Whether to use the smoothstep function"""
>>>>>>> 6cb10ae6


class SDFField(Field):
    """
    A field for Signed Distance Functions (SDF).

    Args:
        config: The configuration for the SDF field.
        aabb: An axis-aligned bounding box for the SDF field.
        num_images: The number of images for embedding appearance.
        use_average_appearance_embedding: Whether to use average appearance embedding. Defaults to False.
        spatial_distortion: The spatial distortion. Defaults to None.
    """

    config: SDFFieldConfig

    def __init__(
        self,
        config: SDFFieldConfig,
        aabb: Float[Tensor, "2 3"],
        num_images: int,
        use_average_appearance_embedding: bool = False,
        spatial_distortion: Optional[SpatialDistortion] = None,
    ) -> None:
        super().__init__()
        self.config = config

        self.aabb = Parameter(aabb, requires_grad=False)

        self.spatial_distortion = spatial_distortion
        self.num_images = num_images

        self.embedding_appearance = Embedding(self.num_images, self.config.appearance_embedding_dim)
        self.use_average_appearance_embedding = use_average_appearance_embedding
        self.use_grid_feature = self.config.use_grid_feature
        self.divide_factor = self.config.divide_factor

        self.num_levels = self.config.num_levels
        self.max_res = self.config.max_res 
        self.base_res = self.config.base_res 
        self.log2_hashmap_size = self.config.log2_hashmap_size 
        self.features_per_level = self.config.hash_features_per_level 
        use_hash = True
        smoothstep = self.config.hash_smoothstep
        self.growth_factor = np.exp((np.log(self.max_res) - np.log(self.base_res)) / (self.num_levels - 1))

        if self.config.encoding_type == "hash":
            # feature encoding
            self.encoding = tcnn.Encoding(
                n_input_dims=3,
                encoding_config={
                    "otype": "HashGrid" if use_hash else "DenseGrid",
                    "n_levels": self.num_levels,
                    "n_features_per_level": self.features_per_level,
                    "log2_hashmap_size": self.log2_hashmap_size,
                    "base_resolution": self.base_res,
                    "per_level_scale": self.growth_factor,
                    "interpolation": "Smoothstep" if smoothstep else "Linear",
                },
            )
            self.hash_encoding_mask = torch.ones(
                self.num_levels * self.features_per_level,
                dtype=torch.float32,
            )
        elif self.config.encoding_type == "tensorf_vm":
            print("using tensor vm")
            self.encoding = TensorVMEncoding(128, 24, 0.1)

        # we concat inputs position ourselves
        self.position_encoding = NeRFEncoding(
            in_dim=3,
            num_frequencies=self.config.position_encoding_max_degree,
            min_freq_exp=0.0,
            max_freq_exp=self.config.position_encoding_max_degree - 1,
            include_input=False,
        )

        self.direction_encoding = NeRFEncoding(
            in_dim=3, num_frequencies=4, min_freq_exp=0.0, max_freq_exp=3.0, include_input=True
        )

        # TODO move it to field components
        # MLP with geometric initialization
        dims = [self.config.hidden_dim for _ in range(self.config.num_layers)]
        in_dim = 3 + self.position_encoding.get_out_dim() + self.encoding.n_output_dims
        dims = [in_dim] + dims + [1 + self.config.geo_feat_dim]
        self.num_layers = len(dims)
        # TODO check how to merge skip_in to config
        self.skip_in = [4]

        for l in range(0, self.num_layers - 1):
            if l + 1 in self.skip_in:
                out_dim = dims[l + 1] - dims[0]
            else:
                out_dim = dims[l + 1]

            lin = nn.Linear(dims[l], out_dim)

            if self.config.geometric_init:
                if l == self.num_layers - 2:
                    if not self.config.inside_outside:
                        torch.nn.init.normal_(lin.weight, mean=np.sqrt(np.pi) / np.sqrt(dims[l]), std=0.0001)
                        torch.nn.init.constant_(lin.bias, -self.config.bias)
                    else:
                        torch.nn.init.normal_(lin.weight, mean=-np.sqrt(np.pi) / np.sqrt(dims[l]), std=0.0001)
                        torch.nn.init.constant_(lin.bias, self.config.bias)
                elif l == 0:
                    torch.nn.init.constant_(lin.bias, 0.0)
                    torch.nn.init.constant_(lin.weight[:, 3:], 0.0)
                    torch.nn.init.normal_(lin.weight[:, :3], 0.0, np.sqrt(2) / np.sqrt(out_dim))
                elif l in self.skip_in:
                    torch.nn.init.constant_(lin.bias, 0.0)
                    torch.nn.init.normal_(lin.weight, 0.0, np.sqrt(2) / np.sqrt(out_dim))
                    torch.nn.init.constant_(lin.weight[:, -(dims[0] - 3) :], 0.0)
                else:
                    torch.nn.init.constant_(lin.bias, 0.0)
                    torch.nn.init.normal_(lin.weight, 0.0, np.sqrt(2) / np.sqrt(out_dim))

            if self.config.weight_norm:
                lin = nn.utils.weight_norm(lin)
                # print("=======", lin.weight.shape)
            setattr(self, "glin" + str(l), lin)

        # laplace function for transform sdf to density from VolSDF
        self.laplace_density = LaplaceDensity(init_val=self.config.beta_init)
        # self.laplace_density = SigmoidDensity(init_val=self.config.beta_init)

        # TODO use different name for beta_init for config
        # deviation_network to compute alpha from sdf from NeuS
        self.deviation_network = SingleVarianceNetwork(init_val=self.config.beta_init)

        # view dependent color network
        dims = [self.config.hidden_dim_color for _ in range(self.config.num_layers_color)]
        # point, view_direction, normal, feature, embedding
        in_dim = (
            3
            + self.direction_encoding.get_out_dim()
            + 3
            + self.config.geo_feat_dim
            + self.embedding_appearance.get_out_dim()
        )

        dims = [in_dim] + dims + [3]
        self.num_layers_color = len(dims)

        for l in range(0, self.num_layers_color - 1):
            out_dim = dims[l + 1]
            lin = nn.Linear(dims[l], out_dim)
            torch.nn.init.kaiming_uniform_(lin.weight.data)
            torch.nn.init.zeros_(lin.bias.data)

            if self.config.weight_norm:
                lin = nn.utils.weight_norm(lin)
            # print("=======", lin.weight.shape)
            setattr(self, "clin" + str(l), lin)

        self.softplus = nn.Softplus(beta=100)
        self.relu = nn.ReLU()
        self.sigmoid = torch.nn.Sigmoid()

        self._cos_anneal_ratio = 1.0
        self.numerical_gradients_delta = 0.0001

    def set_cos_anneal_ratio(self, anneal: float) -> None:
        """Set the anneal value for the proposal network."""
        self._cos_anneal_ratio = anneal

    def update_mask(self, level: int):
        self.hash_encoding_mask[:] = 1.0
        self.hash_encoding_mask[level * self.features_per_level:] = 0
        
    def forward_geonetwork(self, inputs):
        """forward the geonetwork"""
        if self.use_grid_feature:
            # assert self.spatial_distortion is not None, "spatial distortion must be provided when using grid feature"
            # if self.spatial_distortion is not None:
            #     inputs = self.spatial_distortion(inputs)
            #TODO normalize inputs depending on the whether we model the background or not
            # map range [-2, 2] to [0, 1]
            positions = (inputs + 2.0) / 4.0
            # positions = (inputs + 1.0) / 2.0
            feature = self.encoding(positions)
            # mask feature
            feature = feature * self.hash_encoding_mask.to(feature.device)
        else:
            feature = torch.zeros_like(inputs[:, :1].repeat(1, self.encoding.n_output_dims))

        pe = self.position_encoding(inputs)
        if not self.config.use_position_encoding:
            pe = torch.zeros_like(pe)
        
        inputs = torch.cat((inputs, pe, feature), dim=-1)

        x = inputs

        for l in range(0, self.num_layers - 1):
            lin = getattr(self, "glin" + str(l))

            if l in self.skip_in:
                x = torch.cat([x, inputs], 1) / np.sqrt(2)

            x = lin(x)

            if l < self.num_layers - 2:
                x = self.softplus(x)
        return x

    def get_sdf(self, ray_samples: RaySamples) -> Float[Tensor, "num_samples ... 1"]:
        """predict the sdf value for ray samples"""
        positions = ray_samples.frustums.get_start_positions()
        positions_flat = positions.view(-1, 3)
        hidden_output = self.forward_geonetwork(positions_flat).view(*ray_samples.frustums.shape, -1)
        sdf, _ = torch.split(hidden_output, [1, self.config.geo_feat_dim], dim=-1)
        return sdf

    def set_numerical_gradients_delta(self, delta: float) -> None:
        """Set the delta value for numerical gradient."""
        self.numerical_gradients_delta = delta

    def gradient(self, x, skip_spatial_distortion=False, return_sdf=False):
        """compute the gradient of the ray"""
        if self.spatial_distortion is not None and not skip_spatial_distortion:
            x = self.spatial_distortion(x)

        # compute gradient in contracted space
        if self.config.use_numerical_gradients:
            # https://github.com/bennyguo/instant-nsr-pl/blob/main/models/geometry.py#L173
            delta = self.numerical_gradients_delta
            points = torch.stack(
                [
                    x + torch.as_tensor([delta, 0.0, 0.0]).to(x),
                    x + torch.as_tensor([-delta, 0.0, 0.0]).to(x),
                    x + torch.as_tensor([0.0, delta, 0.0]).to(x),
                    x + torch.as_tensor([0.0, -delta, 0.0]).to(x),
                    x + torch.as_tensor([0.0, 0.0, delta]).to(x),
                    x + torch.as_tensor([0.0, 0.0, -delta]).to(x),
                ],
                dim=0,
            )

            points_sdf = self.forward_geonetwork(points.view(-1, 3))[..., 0].view(6, *x.shape[:-1])
            gradients = torch.stack(
                [
                    0.5 * (points_sdf[0] - points_sdf[1]) / delta,
                    0.5 * (points_sdf[2] - points_sdf[3]) / delta,
                    0.5 * (points_sdf[4] - points_sdf[5]) / delta,
                ],
                dim=-1,
            )
        else:
            x.requires_grad_(True)

            y = self.forward_geonetwork(x)[:, :1]
            d_output = torch.ones_like(y, requires_grad=False, device=y.device)
            gradients = torch.autograd.grad(
                outputs=y, inputs=x, grad_outputs=d_output, create_graph=True, retain_graph=True, only_inputs=True
            )[0]
        if not return_sdf:
            return gradients
        else:
            return gradients, points_sdf

    def get_density(self, ray_samples: RaySamples):
        """Computes and returns the densities."""
        positions = ray_samples.frustums.get_start_positions()
        positions_flat = positions.view(-1, 3)
        h = self.forward_geonetwork(positions_flat).view(*ray_samples.frustums.shape, -1)
        sdf, geo_feature = torch.split(h, [1, self.config.geo_feat_dim], dim=-1)
        density = self.laplace_density(sdf)
        return density, geo_feature

    def get_alpha(
        self,
        ray_samples: RaySamples,
        sdf: Optional[Float[Tensor, "num_samples ... 1"]] = None,
        gradients: Optional[Float[Tensor, "num_samples ... 1"]] = None,
    ) -> Float[Tensor, "num_samples ... 1"]:
        """compute alpha from sdf as in NeuS"""
        if sdf is None or gradients is None:
            inputs = ray_samples.frustums.get_start_positions()
            inputs.requires_grad_(True)
            with torch.enable_grad():
                hidden_output = self.forward_geonetwork(inputs)
                sdf, _ = torch.split(hidden_output, [1, self.config.geo_feat_dim], dim=-1)
            d_output = torch.ones_like(sdf, requires_grad=False, device=sdf.device)
            gradients = torch.autograd.grad(
                outputs=sdf,
                inputs=inputs,
                grad_outputs=d_output,
                create_graph=True,
                retain_graph=True,
                only_inputs=True,
            )[0]

        inv_s = self.deviation_network.get_variance()  # Single parameter

        true_cos = (ray_samples.frustums.directions * gradients).sum(-1, keepdim=True)

        # anneal as NeuS
        cos_anneal_ratio = self._cos_anneal_ratio

        # "cos_anneal_ratio" grows from 0 to 1 in the beginning training iterations. The anneal strategy below makes
        # the cos value "not dead" at the beginning training iterations, for better convergence.
        iter_cos = -(
            F.relu(-true_cos * 0.5 + 0.5) * (1.0 - cos_anneal_ratio) + F.relu(-true_cos) * cos_anneal_ratio
        )  # always non-positive

        # Estimate signed distances at section points
        estimated_next_sdf = sdf + iter_cos * ray_samples.deltas * 0.5
        estimated_prev_sdf = sdf - iter_cos * ray_samples.deltas * 0.5

        prev_cdf = torch.sigmoid(estimated_prev_sdf * inv_s)
        next_cdf = torch.sigmoid(estimated_next_sdf * inv_s)

        p = prev_cdf - next_cdf
        c = prev_cdf

        alpha = ((p + 1e-5) / (c + 1e-5)).clip(0.0, 1.0)
        return alpha

    def get_colors(
        self,
        points: Float[Tensor, "*batch 3"],
        directions: Float[Tensor, "*batch 3"],
        gradients: Float[Tensor, "*batch 3"],
        geo_features: Float[Tensor, "*batch geo_feat_dim"],
        camera_indices: Tensor,
    ) -> Float[Tensor, "*batch 3"]:
        """compute colors"""
        directions_encoding = self.direction_encoding(directions)

        # appearance
        if self.training:
            embedded_appearance = self.embedding_appearance(camera_indices)
            # set it to zero if don't use it
            if not self.config.use_appearance_embedding:
                embedded_appearance = torch.zeros_like(embedded_appearance)
        else:
            if self.use_average_appearance_embedding:
                embedded_appearance = torch.ones(
                    (*directions.shape[:-1], self.config.appearance_embedding_dim), device=directions.device
                ) * self.embedding_appearance.mean(dim=0)
            else:
                embedded_appearance = torch.zeros(
                    (*directions.shape[:-1], self.config.appearance_embedding_dim), device=directions.device
                )

        hidden_input = torch.cat(
            [
                points,
                directions_encoding,
                gradients,
                geo_features.view(-1, self.config.geo_feat_dim),
                embedded_appearance.view(-1, self.config.appearance_embedding_dim),
            ],
            dim=-1,
        )

        for layer in range(0, self.num_layers_color - 1):
            lin = getattr(self, "clin" + str(layer))

            hidden_input = lin(hidden_input)

            if layer < self.num_layers_color - 2:
                hidden_input = self.relu(hidden_input)

        rgb = self.sigmoid(hidden_input)

        # Apply padding, mapping color to [-rgb_padding, 1+rgb_padding].
        rgb = rgb * (1 + 2 * self.config.rgb_padding) - self.config.rgb_padding

        return rgb

    def get_outputs(self, ray_samples: RaySamples, return_alphas: bool=False):
        """compute output of ray samples"""
        if ray_samples.camera_indices is None:
            raise AttributeError("Camera indices are not provided.")

        outputs = {}

        camera_indices = ray_samples.camera_indices.squeeze()

        inputs = ray_samples.frustums.get_start_positions()
        inputs = inputs.view(-1, 3)

        directions = ray_samples.frustums.directions
        directions_flat = directions.reshape(-1, 3)

        if self.spatial_distortion is not None:
            inputs = self.spatial_distortion(inputs)
        points_norm = inputs.norm(dim=-1)
        # compute gradient in constracted space
        inputs.requires_grad_(True)
        with torch.enable_grad():
            h = self.forward_geonetwork(inputs)
            sdf, geo_feature = torch.split(h, [1, self.config.geo_feat_dim], dim=-1)

        if self.config.use_numerical_gradients:
            gradients, sampled_sdf = self.gradient(
                inputs,
                skip_spatial_distortion=True,
                return_sdf=True,
            )
            sampled_sdf = sampled_sdf.view(-1, *ray_samples.frustums.directions.shape[:-1]).permute(1, 2, 0).contiguous()
        else:
            d_output = torch.ones_like(sdf, requires_grad=False, device=sdf.device)
            gradients = torch.autograd.grad(
                outputs=sdf,
                inputs=inputs,
                grad_outputs=d_output,
                create_graph=True,
                retain_graph=True,
                only_inputs=True,
            )[0]
            sampled_sdf = None

        rgb = self.get_colors(inputs, directions_flat, gradients, geo_feature, camera_indices)

        density = self.laplace_density(sdf)

        rgb = rgb.view(*ray_samples.frustums.directions.shape[:-1], -1)
        sdf = sdf.view(*ray_samples.frustums.directions.shape[:-1], -1)
        density = density.view(*ray_samples.frustums.directions.shape[:-1], -1)
        gradients = gradients.view(*ray_samples.frustums.directions.shape[:-1], -1)
        normals = F.normalize(gradients, p=2, dim=-1)
        points_norm = points_norm.view(*ray_samples.frustums.directions.shape[:-1], -1)
        
        outputs.update(
            {
                FieldHeadNames.RGB: rgb,
                FieldHeadNames.DENSITY: density,
                FieldHeadNames.SDF: sdf,
                FieldHeadNames.NORMAL: normals,
                FieldHeadNames.GRADIENT: gradients,
                "points_norm": points_norm,
                "sampled_sdf": sampled_sdf,
            }
        )

        if return_alphas:
            # TODO use mid point sdf for NeuS
            alphas = self.get_alpha(ray_samples, sdf, gradients)
            outputs.update({FieldHeadNames.ALPHA: alphas})

        return outputs

    def forward(self, ray_samples: RaySamples, return_alphas: bool=False) -> Dict[FieldHeadNames, Tensor]:
        """Evaluates the field at points along the ray.

        Args:
            ray_samples: Samples to evaluate field on.
        """
        field_outputs = self.get_outputs(ray_samples, return_alphas=return_alphas)
        return field_outputs<|MERGE_RESOLUTION|>--- conflicted
+++ resolved
@@ -1,639 +1,621 @@
-# Copyright 2022 the Regents of the University of California, Nerfstudio Team and contributors. All rights reserved.
-#
-# Licensed under the Apache License, Version 2.0 (the "License");
-# you may not use this file except in compliance with the License.
-# You may obtain a copy of the License at
-#
-#     http://www.apache.org/licenses/LICENSE-2.0
-#
-# Unless required by applicable law or agreed to in writing, software
-# distributed under the License is distributed on an "AS IS" BASIS,
-# WITHOUT WARRANTIES OR CONDITIONS OF ANY KIND, either express or implied.
-# See the License for the specific language governing permissions and
-# limitations under the License.
-
-"""
-Field for SDF based model, rather then estimating density to generate a surface,
-a signed distance function (SDF) for surface representation is used to help with extracting high fidelity surfaces
-"""
-
-from dataclasses import dataclass, field
-from typing import Dict, Union, Literal, Optional, Type
-
-import numpy as np
-import torch
-import torch.nn.functional as F
-from jaxtyping import Float
-from torch import Tensor, nn
-from torch.nn.parameter import Parameter
-from torchtyping import TensorType
-from typing_extensions import Literal
-
-from nerfstudio.cameras.rays import RaySamples
-from nerfstudio.field_components.embedding import Embedding
-from nerfstudio.field_components.encodings import (
-    NeRFEncoding,
-    TensorVMEncoding,
-)
-from nerfstudio.field_components.field_heads import FieldHeadNames
-from nerfstudio.field_components.spatial_distortions import SpatialDistortion
-from nerfstudio.fields.base_field import Field, FieldConfig
-
-try:
-    import tinycudann as tcnn
-except ImportError:
-    # tinycudann module doesn't exist
-    pass
-
-
-class LaplaceDensity(nn.Module):  # alpha * Laplace(loc=0, scale=beta).cdf(-sdf)
-    """Laplace density from VolSDF"""
-
-    def __init__(self, init_val, beta_min=0.0001):
-        super().__init__()
-        self.register_parameter("beta_min", nn.Parameter(beta_min * torch.ones(1), requires_grad=False))
-        self.register_parameter("beta", nn.Parameter(init_val * torch.ones(1), requires_grad=True))
-
-    def forward(
-        self, sdf: TensorType["bs":...], beta: Union[TensorType["bs":...], None] = None
-    ) -> TensorType["bs":...]:
-        """convert sdf value to density value with beta, if beta is missing, then use learable beta"""
-
-        if beta is None:
-            beta = self.get_beta()
-
-        alpha = 1.0 / beta
-        return alpha * (0.5 + 0.5 * sdf.sign() * torch.expm1(-sdf.abs() / beta))
-
-    def get_beta(self):
-        """return current beta value"""
-        beta = self.beta.abs() + self.beta_min
-        return beta
-
-
-class SigmoidDensity(LaplaceDensity):
-    """Sigmoid density from VolSDF"""
-
-    def __init__(self, init_val, beta_min=0.0001):
-        super().__init__(init_val, beta_min)
-
-    def forward(
-        self, sdf: TensorType["bs":...], beta: Union[TensorType["bs":...], None] = None
-    ) -> TensorType["bs":...]:
-        """convert sdf value to density value with beta, if beta is missing, then use learable beta"""
-        if beta is None:
-            beta = self.get_beta()
-
-        alpha = 1.0 / beta
-
-        # negtive sdf will have large density
-        return alpha * torch.sigmoid(-sdf * alpha)
-
-
-class SingleVarianceNetwork(nn.Module):
-    """Variance network in NeuS
-
-    Args:
-        init_val: initial value in NeuS variance network
-    """
-
-    def __init__(self, init_val):
-        super().__init__()
-        self.register_parameter("variance", nn.Parameter(init_val * torch.ones(1), requires_grad=True))
-
-    def forward(self, x: Float[Tensor, "1"]) -> Float[Tensor, "1"]:
-        """Returns current variance value"""
-        return torch.ones([len(x), 1], device=x.device) * torch.exp(self.variance * 10.0)
-
-    def get_variance(self) -> Float[Tensor, "1"]:
-        """return current variance value"""
-        return torch.exp(self.variance * 10.0).clip(1e-6, 1e6)
-
-
-@dataclass
-class SDFFieldConfig(FieldConfig):
-    """SDF Field Config"""
-
-    _target: Type = field(default_factory=lambda: SDFField)
-    num_layers: int = 8
-    """Number of layers for geometric network"""
-    hidden_dim: int = 256
-    """Number of hidden dimension of geometric network"""
-    geo_feat_dim: int = 256
-    """Dimension of geometric feature"""
-    num_layers_color: int = 4
-    """Number of layers for color network"""
-    hidden_dim_color: int = 256
-    """Number of hidden dimension of color network"""
-    appearance_embedding_dim: int = 32
-    """Dimension of appearance embedding"""
-    use_appearance_embedding: bool = False
-    """Whether to use appearance embedding"""
-    bias: float = 0.8
-    """Sphere size of geometric initialization"""
-    geometric_init: bool = True
-    """Whether to use geometric initialization"""
-    inside_outside: bool = True
-    """Whether to revert signed distance value, set to True for indoor scene"""
-    weight_norm: bool = True
-    """Whether to use weight norm for linear layer"""
-    use_grid_feature: bool = False
-    """Whether to use multi-resolution feature grids"""
-    divide_factor: float = 2.0
-    """Normalization factor for multi-resolution grids"""
-    beta_init: float = 0.1
-    """Init learnable beta value for transformation of sdf to density"""
-<<<<<<< HEAD
-    encoding_type: Literal["hash", "tensorf_vm"] = "hash"
-    """feature grid encoding type"""
-    position_encoding_max_degree: int = 6
-    """positional encoding max degree"""
-    rgb_padding: float = 0.001
-    """Padding added to the RGB outputs"""
-    use_numerical_gradients: bool = False
-    """whether to use numercial gradients"""
-    num_levels: int = 16
-    """number of levels for multi-resolution hash grids"""
-    max_res: int = 2048
-    """max resolution for multi-resolution hash grids"""
-    base_res: int = 16
-    """base resolution for multi-resolution hash grids"""
-    log2_hashmap_size: int = 19
-    """log2 hash map size for multi-resolution hash grids"""
-    hash_features_per_level: int = 2
-    """number of features per level for multi-resolution hash grids"""
-    hash_smoothstep: bool = True
-    """whether to use smoothstep for multi-resolution hash grids"""
-    use_position_encoding: bool = True
-    """whether to use positional encoding as input for geometric network"""
-=======
-    encoding_type: Literal["hash", "periodic", "tensorf_vm"] = "hash"
-    num_levels: int = 16
-    """Number of encoding levels"""
-    max_res: int = 2048
-    """Maximum resolution of the encoding"""
-    base_res: int = 16
-    """Base resolution of the encoding"""
-    log2_hashmap_size: int = 19
-    """Size of the hash map"""
-    features_per_level: int = 2
-    """Number of features per encoding level"""
-    use_hash: bool = True
-    """Whether to use hash encoding"""
-    smoothstep: bool = True
-    """Whether to use the smoothstep function"""
->>>>>>> 6cb10ae6
-
-
-class SDFField(Field):
-    """
-    A field for Signed Distance Functions (SDF).
-
-    Args:
-        config: The configuration for the SDF field.
-        aabb: An axis-aligned bounding box for the SDF field.
-        num_images: The number of images for embedding appearance.
-        use_average_appearance_embedding: Whether to use average appearance embedding. Defaults to False.
-        spatial_distortion: The spatial distortion. Defaults to None.
-    """
-
-    config: SDFFieldConfig
-
-    def __init__(
-        self,
-        config: SDFFieldConfig,
-        aabb: Float[Tensor, "2 3"],
-        num_images: int,
-        use_average_appearance_embedding: bool = False,
-        spatial_distortion: Optional[SpatialDistortion] = None,
-    ) -> None:
-        super().__init__()
-        self.config = config
-
-        self.aabb = Parameter(aabb, requires_grad=False)
-
-        self.spatial_distortion = spatial_distortion
-        self.num_images = num_images
-
-        self.embedding_appearance = Embedding(self.num_images, self.config.appearance_embedding_dim)
-        self.use_average_appearance_embedding = use_average_appearance_embedding
-        self.use_grid_feature = self.config.use_grid_feature
-        self.divide_factor = self.config.divide_factor
-
-        self.num_levels = self.config.num_levels
-        self.max_res = self.config.max_res 
-        self.base_res = self.config.base_res 
-        self.log2_hashmap_size = self.config.log2_hashmap_size 
-        self.features_per_level = self.config.hash_features_per_level 
-        use_hash = True
-        smoothstep = self.config.hash_smoothstep
-        self.growth_factor = np.exp((np.log(self.max_res) - np.log(self.base_res)) / (self.num_levels - 1))
-
-        if self.config.encoding_type == "hash":
-            # feature encoding
-            self.encoding = tcnn.Encoding(
-                n_input_dims=3,
-                encoding_config={
-                    "otype": "HashGrid" if use_hash else "DenseGrid",
-                    "n_levels": self.num_levels,
-                    "n_features_per_level": self.features_per_level,
-                    "log2_hashmap_size": self.log2_hashmap_size,
-                    "base_resolution": self.base_res,
-                    "per_level_scale": self.growth_factor,
-                    "interpolation": "Smoothstep" if smoothstep else "Linear",
-                },
-            )
-            self.hash_encoding_mask = torch.ones(
-                self.num_levels * self.features_per_level,
-                dtype=torch.float32,
-            )
-        elif self.config.encoding_type == "tensorf_vm":
-            print("using tensor vm")
-            self.encoding = TensorVMEncoding(128, 24, 0.1)
-
-        # we concat inputs position ourselves
-        self.position_encoding = NeRFEncoding(
-            in_dim=3,
-            num_frequencies=self.config.position_encoding_max_degree,
-            min_freq_exp=0.0,
-            max_freq_exp=self.config.position_encoding_max_degree - 1,
-            include_input=False,
-        )
-
-        self.direction_encoding = NeRFEncoding(
-            in_dim=3, num_frequencies=4, min_freq_exp=0.0, max_freq_exp=3.0, include_input=True
-        )
-
-        # TODO move it to field components
-        # MLP with geometric initialization
-        dims = [self.config.hidden_dim for _ in range(self.config.num_layers)]
-        in_dim = 3 + self.position_encoding.get_out_dim() + self.encoding.n_output_dims
-        dims = [in_dim] + dims + [1 + self.config.geo_feat_dim]
-        self.num_layers = len(dims)
-        # TODO check how to merge skip_in to config
-        self.skip_in = [4]
-
-        for l in range(0, self.num_layers - 1):
-            if l + 1 in self.skip_in:
-                out_dim = dims[l + 1] - dims[0]
-            else:
-                out_dim = dims[l + 1]
-
-            lin = nn.Linear(dims[l], out_dim)
-
-            if self.config.geometric_init:
-                if l == self.num_layers - 2:
-                    if not self.config.inside_outside:
-                        torch.nn.init.normal_(lin.weight, mean=np.sqrt(np.pi) / np.sqrt(dims[l]), std=0.0001)
-                        torch.nn.init.constant_(lin.bias, -self.config.bias)
-                    else:
-                        torch.nn.init.normal_(lin.weight, mean=-np.sqrt(np.pi) / np.sqrt(dims[l]), std=0.0001)
-                        torch.nn.init.constant_(lin.bias, self.config.bias)
-                elif l == 0:
-                    torch.nn.init.constant_(lin.bias, 0.0)
-                    torch.nn.init.constant_(lin.weight[:, 3:], 0.0)
-                    torch.nn.init.normal_(lin.weight[:, :3], 0.0, np.sqrt(2) / np.sqrt(out_dim))
-                elif l in self.skip_in:
-                    torch.nn.init.constant_(lin.bias, 0.0)
-                    torch.nn.init.normal_(lin.weight, 0.0, np.sqrt(2) / np.sqrt(out_dim))
-                    torch.nn.init.constant_(lin.weight[:, -(dims[0] - 3) :], 0.0)
-                else:
-                    torch.nn.init.constant_(lin.bias, 0.0)
-                    torch.nn.init.normal_(lin.weight, 0.0, np.sqrt(2) / np.sqrt(out_dim))
-
-            if self.config.weight_norm:
-                lin = nn.utils.weight_norm(lin)
-                # print("=======", lin.weight.shape)
-            setattr(self, "glin" + str(l), lin)
-
-        # laplace function for transform sdf to density from VolSDF
-        self.laplace_density = LaplaceDensity(init_val=self.config.beta_init)
-        # self.laplace_density = SigmoidDensity(init_val=self.config.beta_init)
-
-        # TODO use different name for beta_init for config
-        # deviation_network to compute alpha from sdf from NeuS
-        self.deviation_network = SingleVarianceNetwork(init_val=self.config.beta_init)
-
-        # view dependent color network
-        dims = [self.config.hidden_dim_color for _ in range(self.config.num_layers_color)]
-        # point, view_direction, normal, feature, embedding
-        in_dim = (
-            3
-            + self.direction_encoding.get_out_dim()
-            + 3
-            + self.config.geo_feat_dim
-            + self.embedding_appearance.get_out_dim()
-        )
-
-        dims = [in_dim] + dims + [3]
-        self.num_layers_color = len(dims)
-
-        for l in range(0, self.num_layers_color - 1):
-            out_dim = dims[l + 1]
-            lin = nn.Linear(dims[l], out_dim)
-            torch.nn.init.kaiming_uniform_(lin.weight.data)
-            torch.nn.init.zeros_(lin.bias.data)
-
-            if self.config.weight_norm:
-                lin = nn.utils.weight_norm(lin)
-            # print("=======", lin.weight.shape)
-            setattr(self, "clin" + str(l), lin)
-
-        self.softplus = nn.Softplus(beta=100)
-        self.relu = nn.ReLU()
-        self.sigmoid = torch.nn.Sigmoid()
-
-        self._cos_anneal_ratio = 1.0
-        self.numerical_gradients_delta = 0.0001
-
-    def set_cos_anneal_ratio(self, anneal: float) -> None:
-        """Set the anneal value for the proposal network."""
-        self._cos_anneal_ratio = anneal
-
-    def update_mask(self, level: int):
-        self.hash_encoding_mask[:] = 1.0
-        self.hash_encoding_mask[level * self.features_per_level:] = 0
-        
-    def forward_geonetwork(self, inputs):
-        """forward the geonetwork"""
-        if self.use_grid_feature:
-            # assert self.spatial_distortion is not None, "spatial distortion must be provided when using grid feature"
-            # if self.spatial_distortion is not None:
-            #     inputs = self.spatial_distortion(inputs)
-            #TODO normalize inputs depending on the whether we model the background or not
-            # map range [-2, 2] to [0, 1]
-            positions = (inputs + 2.0) / 4.0
-            # positions = (inputs + 1.0) / 2.0
-            feature = self.encoding(positions)
-            # mask feature
-            feature = feature * self.hash_encoding_mask.to(feature.device)
-        else:
-            feature = torch.zeros_like(inputs[:, :1].repeat(1, self.encoding.n_output_dims))
-
-        pe = self.position_encoding(inputs)
-        if not self.config.use_position_encoding:
-            pe = torch.zeros_like(pe)
-        
-        inputs = torch.cat((inputs, pe, feature), dim=-1)
-
-        x = inputs
-
-        for l in range(0, self.num_layers - 1):
-            lin = getattr(self, "glin" + str(l))
-
-            if l in self.skip_in:
-                x = torch.cat([x, inputs], 1) / np.sqrt(2)
-
-            x = lin(x)
-
-            if l < self.num_layers - 2:
-                x = self.softplus(x)
-        return x
-
-    def get_sdf(self, ray_samples: RaySamples) -> Float[Tensor, "num_samples ... 1"]:
-        """predict the sdf value for ray samples"""
-        positions = ray_samples.frustums.get_start_positions()
-        positions_flat = positions.view(-1, 3)
-        hidden_output = self.forward_geonetwork(positions_flat).view(*ray_samples.frustums.shape, -1)
-        sdf, _ = torch.split(hidden_output, [1, self.config.geo_feat_dim], dim=-1)
-        return sdf
-
-    def set_numerical_gradients_delta(self, delta: float) -> None:
-        """Set the delta value for numerical gradient."""
-        self.numerical_gradients_delta = delta
-
-    def gradient(self, x, skip_spatial_distortion=False, return_sdf=False):
-        """compute the gradient of the ray"""
-        if self.spatial_distortion is not None and not skip_spatial_distortion:
-            x = self.spatial_distortion(x)
-
-        # compute gradient in contracted space
-        if self.config.use_numerical_gradients:
-            # https://github.com/bennyguo/instant-nsr-pl/blob/main/models/geometry.py#L173
-            delta = self.numerical_gradients_delta
-            points = torch.stack(
-                [
-                    x + torch.as_tensor([delta, 0.0, 0.0]).to(x),
-                    x + torch.as_tensor([-delta, 0.0, 0.0]).to(x),
-                    x + torch.as_tensor([0.0, delta, 0.0]).to(x),
-                    x + torch.as_tensor([0.0, -delta, 0.0]).to(x),
-                    x + torch.as_tensor([0.0, 0.0, delta]).to(x),
-                    x + torch.as_tensor([0.0, 0.0, -delta]).to(x),
-                ],
-                dim=0,
-            )
-
-            points_sdf = self.forward_geonetwork(points.view(-1, 3))[..., 0].view(6, *x.shape[:-1])
-            gradients = torch.stack(
-                [
-                    0.5 * (points_sdf[0] - points_sdf[1]) / delta,
-                    0.5 * (points_sdf[2] - points_sdf[3]) / delta,
-                    0.5 * (points_sdf[4] - points_sdf[5]) / delta,
-                ],
-                dim=-1,
-            )
-        else:
-            x.requires_grad_(True)
-
-            y = self.forward_geonetwork(x)[:, :1]
-            d_output = torch.ones_like(y, requires_grad=False, device=y.device)
-            gradients = torch.autograd.grad(
-                outputs=y, inputs=x, grad_outputs=d_output, create_graph=True, retain_graph=True, only_inputs=True
-            )[0]
-        if not return_sdf:
-            return gradients
-        else:
-            return gradients, points_sdf
-
-    def get_density(self, ray_samples: RaySamples):
-        """Computes and returns the densities."""
-        positions = ray_samples.frustums.get_start_positions()
-        positions_flat = positions.view(-1, 3)
-        h = self.forward_geonetwork(positions_flat).view(*ray_samples.frustums.shape, -1)
-        sdf, geo_feature = torch.split(h, [1, self.config.geo_feat_dim], dim=-1)
-        density = self.laplace_density(sdf)
-        return density, geo_feature
-
-    def get_alpha(
-        self,
-        ray_samples: RaySamples,
-        sdf: Optional[Float[Tensor, "num_samples ... 1"]] = None,
-        gradients: Optional[Float[Tensor, "num_samples ... 1"]] = None,
-    ) -> Float[Tensor, "num_samples ... 1"]:
-        """compute alpha from sdf as in NeuS"""
-        if sdf is None or gradients is None:
-            inputs = ray_samples.frustums.get_start_positions()
-            inputs.requires_grad_(True)
-            with torch.enable_grad():
-                hidden_output = self.forward_geonetwork(inputs)
-                sdf, _ = torch.split(hidden_output, [1, self.config.geo_feat_dim], dim=-1)
-            d_output = torch.ones_like(sdf, requires_grad=False, device=sdf.device)
-            gradients = torch.autograd.grad(
-                outputs=sdf,
-                inputs=inputs,
-                grad_outputs=d_output,
-                create_graph=True,
-                retain_graph=True,
-                only_inputs=True,
-            )[0]
-
-        inv_s = self.deviation_network.get_variance()  # Single parameter
-
-        true_cos = (ray_samples.frustums.directions * gradients).sum(-1, keepdim=True)
-
-        # anneal as NeuS
-        cos_anneal_ratio = self._cos_anneal_ratio
-
-        # "cos_anneal_ratio" grows from 0 to 1 in the beginning training iterations. The anneal strategy below makes
-        # the cos value "not dead" at the beginning training iterations, for better convergence.
-        iter_cos = -(
-            F.relu(-true_cos * 0.5 + 0.5) * (1.0 - cos_anneal_ratio) + F.relu(-true_cos) * cos_anneal_ratio
-        )  # always non-positive
-
-        # Estimate signed distances at section points
-        estimated_next_sdf = sdf + iter_cos * ray_samples.deltas * 0.5
-        estimated_prev_sdf = sdf - iter_cos * ray_samples.deltas * 0.5
-
-        prev_cdf = torch.sigmoid(estimated_prev_sdf * inv_s)
-        next_cdf = torch.sigmoid(estimated_next_sdf * inv_s)
-
-        p = prev_cdf - next_cdf
-        c = prev_cdf
-
-        alpha = ((p + 1e-5) / (c + 1e-5)).clip(0.0, 1.0)
-        return alpha
-
-    def get_colors(
-        self,
-        points: Float[Tensor, "*batch 3"],
-        directions: Float[Tensor, "*batch 3"],
-        gradients: Float[Tensor, "*batch 3"],
-        geo_features: Float[Tensor, "*batch geo_feat_dim"],
-        camera_indices: Tensor,
-    ) -> Float[Tensor, "*batch 3"]:
-        """compute colors"""
-        directions_encoding = self.direction_encoding(directions)
-
-        # appearance
-        if self.training:
-            embedded_appearance = self.embedding_appearance(camera_indices)
-            # set it to zero if don't use it
-            if not self.config.use_appearance_embedding:
-                embedded_appearance = torch.zeros_like(embedded_appearance)
-        else:
-            if self.use_average_appearance_embedding:
-                embedded_appearance = torch.ones(
-                    (*directions.shape[:-1], self.config.appearance_embedding_dim), device=directions.device
-                ) * self.embedding_appearance.mean(dim=0)
-            else:
-                embedded_appearance = torch.zeros(
-                    (*directions.shape[:-1], self.config.appearance_embedding_dim), device=directions.device
-                )
-
-        hidden_input = torch.cat(
-            [
-                points,
-                directions_encoding,
-                gradients,
-                geo_features.view(-1, self.config.geo_feat_dim),
-                embedded_appearance.view(-1, self.config.appearance_embedding_dim),
-            ],
-            dim=-1,
-        )
-
-        for layer in range(0, self.num_layers_color - 1):
-            lin = getattr(self, "clin" + str(layer))
-
-            hidden_input = lin(hidden_input)
-
-            if layer < self.num_layers_color - 2:
-                hidden_input = self.relu(hidden_input)
-
-        rgb = self.sigmoid(hidden_input)
-
-        # Apply padding, mapping color to [-rgb_padding, 1+rgb_padding].
-        rgb = rgb * (1 + 2 * self.config.rgb_padding) - self.config.rgb_padding
-
-        return rgb
-
-    def get_outputs(self, ray_samples: RaySamples, return_alphas: bool=False):
-        """compute output of ray samples"""
-        if ray_samples.camera_indices is None:
-            raise AttributeError("Camera indices are not provided.")
-
-        outputs = {}
-
-        camera_indices = ray_samples.camera_indices.squeeze()
-
-        inputs = ray_samples.frustums.get_start_positions()
-        inputs = inputs.view(-1, 3)
-
-        directions = ray_samples.frustums.directions
-        directions_flat = directions.reshape(-1, 3)
-
-        if self.spatial_distortion is not None:
-            inputs = self.spatial_distortion(inputs)
-        points_norm = inputs.norm(dim=-1)
-        # compute gradient in constracted space
-        inputs.requires_grad_(True)
-        with torch.enable_grad():
-            h = self.forward_geonetwork(inputs)
-            sdf, geo_feature = torch.split(h, [1, self.config.geo_feat_dim], dim=-1)
-
-        if self.config.use_numerical_gradients:
-            gradients, sampled_sdf = self.gradient(
-                inputs,
-                skip_spatial_distortion=True,
-                return_sdf=True,
-            )
-            sampled_sdf = sampled_sdf.view(-1, *ray_samples.frustums.directions.shape[:-1]).permute(1, 2, 0).contiguous()
-        else:
-            d_output = torch.ones_like(sdf, requires_grad=False, device=sdf.device)
-            gradients = torch.autograd.grad(
-                outputs=sdf,
-                inputs=inputs,
-                grad_outputs=d_output,
-                create_graph=True,
-                retain_graph=True,
-                only_inputs=True,
-            )[0]
-            sampled_sdf = None
-
-        rgb = self.get_colors(inputs, directions_flat, gradients, geo_feature, camera_indices)
-
-        density = self.laplace_density(sdf)
-
-        rgb = rgb.view(*ray_samples.frustums.directions.shape[:-1], -1)
-        sdf = sdf.view(*ray_samples.frustums.directions.shape[:-1], -1)
-        density = density.view(*ray_samples.frustums.directions.shape[:-1], -1)
-        gradients = gradients.view(*ray_samples.frustums.directions.shape[:-1], -1)
-        normals = F.normalize(gradients, p=2, dim=-1)
-        points_norm = points_norm.view(*ray_samples.frustums.directions.shape[:-1], -1)
-        
-        outputs.update(
-            {
-                FieldHeadNames.RGB: rgb,
-                FieldHeadNames.DENSITY: density,
-                FieldHeadNames.SDF: sdf,
-                FieldHeadNames.NORMAL: normals,
-                FieldHeadNames.GRADIENT: gradients,
-                "points_norm": points_norm,
-                "sampled_sdf": sampled_sdf,
-            }
-        )
-
-        if return_alphas:
-            # TODO use mid point sdf for NeuS
-            alphas = self.get_alpha(ray_samples, sdf, gradients)
-            outputs.update({FieldHeadNames.ALPHA: alphas})
-
-        return outputs
-
-    def forward(self, ray_samples: RaySamples, return_alphas: bool=False) -> Dict[FieldHeadNames, Tensor]:
-        """Evaluates the field at points along the ray.
-
-        Args:
-            ray_samples: Samples to evaluate field on.
-        """
-        field_outputs = self.get_outputs(ray_samples, return_alphas=return_alphas)
-        return field_outputs+# Copyright 2022 the Regents of the University of California, Nerfstudio Team and contributors. All rights reserved.
+#
+# Licensed under the Apache License, Version 2.0 (the "License");
+# you may not use this file except in compliance with the License.
+# You may obtain a copy of the License at
+#
+#     http://www.apache.org/licenses/LICENSE-2.0
+#
+# Unless required by applicable law or agreed to in writing, software
+# distributed under the License is distributed on an "AS IS" BASIS,
+# WITHOUT WARRANTIES OR CONDITIONS OF ANY KIND, either express or implied.
+# See the License for the specific language governing permissions and
+# limitations under the License.
+
+"""
+Field for SDF based model, rather then estimating density to generate a surface,
+a signed distance function (SDF) for surface representation is used to help with extracting high fidelity surfaces
+"""
+
+from dataclasses import dataclass, field
+from typing import Dict, Union, Literal, Optional, Type
+
+import numpy as np
+import torch
+import torch.nn.functional as F
+from jaxtyping import Float
+from torch import Tensor, nn
+from torch.nn.parameter import Parameter
+from torchtyping import TensorType
+from typing_extensions import Literal
+
+from nerfstudio.cameras.rays import RaySamples
+from nerfstudio.field_components.embedding import Embedding
+from nerfstudio.field_components.encodings import (
+    NeRFEncoding,
+    TensorVMEncoding,
+)
+from nerfstudio.field_components.field_heads import FieldHeadNames
+from nerfstudio.field_components.spatial_distortions import SpatialDistortion
+from nerfstudio.fields.base_field import Field, FieldConfig
+
+try:
+    import tinycudann as tcnn
+except ImportError:
+    # tinycudann module doesn't exist
+    pass
+
+
+class LaplaceDensity(nn.Module):  # alpha * Laplace(loc=0, scale=beta).cdf(-sdf)
+    """Laplace density from VolSDF"""
+
+    def __init__(self, init_val, beta_min=0.0001):
+        super().__init__()
+        self.register_parameter("beta_min", nn.Parameter(beta_min * torch.ones(1), requires_grad=False))
+        self.register_parameter("beta", nn.Parameter(init_val * torch.ones(1), requires_grad=True))
+
+    def forward(
+        self, sdf: TensorType["bs":...], beta: Union[TensorType["bs":...], None] = None
+    ) -> TensorType["bs":...]:
+        """convert sdf value to density value with beta, if beta is missing, then use learable beta"""
+
+        if beta is None:
+            beta = self.get_beta()
+
+        alpha = 1.0 / beta
+        return alpha * (0.5 + 0.5 * sdf.sign() * torch.expm1(-sdf.abs() / beta))
+
+    def get_beta(self):
+        """return current beta value"""
+        beta = self.beta.abs() + self.beta_min
+        return beta
+
+
+class SigmoidDensity(LaplaceDensity):
+    """Sigmoid density from VolSDF"""
+
+    def __init__(self, init_val, beta_min=0.0001):
+        super().__init__(init_val, beta_min)
+
+    def forward(
+        self, sdf: TensorType["bs":...], beta: Union[TensorType["bs":...], None] = None
+    ) -> TensorType["bs":...]:
+        """convert sdf value to density value with beta, if beta is missing, then use learable beta"""
+        if beta is None:
+            beta = self.get_beta()
+
+        alpha = 1.0 / beta
+
+        # negtive sdf will have large density
+        return alpha * torch.sigmoid(-sdf * alpha)
+
+
+class SingleVarianceNetwork(nn.Module):
+    """Variance network in NeuS
+
+    Args:
+        init_val: initial value in NeuS variance network
+    """
+
+    def __init__(self, init_val):
+        super().__init__()
+        self.register_parameter("variance", nn.Parameter(init_val * torch.ones(1), requires_grad=True))
+
+    def forward(self, x: Float[Tensor, "1"]) -> Float[Tensor, "1"]:
+        """Returns current variance value"""
+        return torch.ones([len(x), 1], device=x.device) * torch.exp(self.variance * 10.0)
+
+    def get_variance(self) -> Float[Tensor, "1"]:
+        """return current variance value"""
+        return torch.exp(self.variance * 10.0).clip(1e-6, 1e6)
+
+
+@dataclass
+class SDFFieldConfig(FieldConfig):
+    """SDF Field Config"""
+
+    _target: Type = field(default_factory=lambda: SDFField)
+    num_layers: int = 8
+    """Number of layers for geometric network"""
+    hidden_dim: int = 256
+    """Number of hidden dimension of geometric network"""
+    geo_feat_dim: int = 256
+    """Dimension of geometric feature"""
+    num_layers_color: int = 4
+    """Number of layers for color network"""
+    hidden_dim_color: int = 256
+    """Number of hidden dimension of color network"""
+    appearance_embedding_dim: int = 32
+    """Dimension of appearance embedding"""
+    use_appearance_embedding: bool = False
+    """Whether to use appearance embedding"""
+    bias: float = 0.8
+    """Sphere size of geometric initialization"""
+    geometric_init: bool = True
+    """Whether to use geometric initialization"""
+    inside_outside: bool = True
+    """Whether to revert signed distance value, set to True for indoor scene"""
+    weight_norm: bool = True
+    """Whether to use weight norm for linear layer"""
+    use_grid_feature: bool = False
+    """Whether to use multi-resolution feature grids"""
+    divide_factor: float = 2.0
+    """Normalization factor for multi-resolution grids"""
+    beta_init: float = 0.1
+    """Init learnable beta value for transformation of sdf to density"""
+    encoding_type: Literal["hash", "tensorf_vm"] = "hash"
+    """feature grid encoding type"""
+    position_encoding_max_degree: int = 6
+    """positional encoding max degree"""
+    rgb_padding: float = 0.001
+    """Padding added to the RGB outputs"""
+    use_numerical_gradients: bool = False
+    """whether to use numercial gradients"""
+    num_levels: int = 16
+    """number of levels for multi-resolution hash grids"""
+    max_res: int = 2048
+    """max resolution for multi-resolution hash grids"""
+    base_res: int = 16
+    """base resolution for multi-resolution hash grids"""
+    log2_hashmap_size: int = 19
+    """log2 hash map size for multi-resolution hash grids"""
+    hash_features_per_level: int = 2
+    """number of features per level for multi-resolution hash grids"""
+    hash_smoothstep: bool = True
+    """whether to use smoothstep for multi-resolution hash grids"""
+    use_position_encoding: bool = True
+    """whether to use positional encoding as input for geometric network"""
+
+
+class SDFField(Field):
+    """
+    A field for Signed Distance Functions (SDF).
+
+    Args:
+        config: The configuration for the SDF field.
+        aabb: An axis-aligned bounding box for the SDF field.
+        num_images: The number of images for embedding appearance.
+        use_average_appearance_embedding: Whether to use average appearance embedding. Defaults to False.
+        spatial_distortion: The spatial distortion. Defaults to None.
+    """
+
+    config: SDFFieldConfig
+
+    def __init__(
+        self,
+        config: SDFFieldConfig,
+        aabb: Float[Tensor, "2 3"],
+        num_images: int,
+        use_average_appearance_embedding: bool = False,
+        spatial_distortion: Optional[SpatialDistortion] = None,
+    ) -> None:
+        super().__init__()
+        self.config = config
+
+        self.aabb = Parameter(aabb, requires_grad=False)
+
+        self.spatial_distortion = spatial_distortion
+        self.num_images = num_images
+
+        self.embedding_appearance = Embedding(self.num_images, self.config.appearance_embedding_dim)
+        self.use_average_appearance_embedding = use_average_appearance_embedding
+        self.use_grid_feature = self.config.use_grid_feature
+        self.divide_factor = self.config.divide_factor
+
+        self.num_levels = self.config.num_levels
+        self.max_res = self.config.max_res 
+        self.base_res = self.config.base_res 
+        self.log2_hashmap_size = self.config.log2_hashmap_size 
+        self.features_per_level = self.config.hash_features_per_level 
+        use_hash = True
+        smoothstep = self.config.hash_smoothstep
+        self.growth_factor = np.exp((np.log(self.max_res) - np.log(self.base_res)) / (self.num_levels - 1))
+
+        if self.config.encoding_type == "hash":
+            # feature encoding
+            self.encoding = tcnn.Encoding(
+                n_input_dims=3,
+                encoding_config={
+                    "otype": "HashGrid" if use_hash else "DenseGrid",
+                    "n_levels": self.num_levels,
+                    "n_features_per_level": self.features_per_level,
+                    "log2_hashmap_size": self.log2_hashmap_size,
+                    "base_resolution": self.base_res,
+                    "per_level_scale": self.growth_factor,
+                    "interpolation": "Smoothstep" if smoothstep else "Linear",
+                },
+            )
+            self.hash_encoding_mask = torch.ones(
+                self.num_levels * self.features_per_level,
+                dtype=torch.float32,
+            )
+        elif self.config.encoding_type == "tensorf_vm":
+            print("using tensor vm")
+            self.encoding = TensorVMEncoding(128, 24, 0.1)
+
+        # we concat inputs position ourselves
+        self.position_encoding = NeRFEncoding(
+            in_dim=3,
+            num_frequencies=self.config.position_encoding_max_degree,
+            min_freq_exp=0.0,
+            max_freq_exp=self.config.position_encoding_max_degree - 1,
+            include_input=False,
+        )
+
+        self.direction_encoding = NeRFEncoding(
+            in_dim=3, num_frequencies=4, min_freq_exp=0.0, max_freq_exp=3.0, include_input=True
+        )
+
+        # TODO move it to field components
+        # MLP with geometric initialization
+        dims = [self.config.hidden_dim for _ in range(self.config.num_layers)]
+        in_dim = 3 + self.position_encoding.get_out_dim() + self.encoding.n_output_dims
+        dims = [in_dim] + dims + [1 + self.config.geo_feat_dim]
+        self.num_layers = len(dims)
+        # TODO check how to merge skip_in to config
+        self.skip_in = [4]
+
+        for l in range(0, self.num_layers - 1):
+            if l + 1 in self.skip_in:
+                out_dim = dims[l + 1] - dims[0]
+            else:
+                out_dim = dims[l + 1]
+
+            lin = nn.Linear(dims[l], out_dim)
+
+            if self.config.geometric_init:
+                if l == self.num_layers - 2:
+                    if not self.config.inside_outside:
+                        torch.nn.init.normal_(lin.weight, mean=np.sqrt(np.pi) / np.sqrt(dims[l]), std=0.0001)
+                        torch.nn.init.constant_(lin.bias, -self.config.bias)
+                    else:
+                        torch.nn.init.normal_(lin.weight, mean=-np.sqrt(np.pi) / np.sqrt(dims[l]), std=0.0001)
+                        torch.nn.init.constant_(lin.bias, self.config.bias)
+                elif l == 0:
+                    torch.nn.init.constant_(lin.bias, 0.0)
+                    torch.nn.init.constant_(lin.weight[:, 3:], 0.0)
+                    torch.nn.init.normal_(lin.weight[:, :3], 0.0, np.sqrt(2) / np.sqrt(out_dim))
+                elif l in self.skip_in:
+                    torch.nn.init.constant_(lin.bias, 0.0)
+                    torch.nn.init.normal_(lin.weight, 0.0, np.sqrt(2) / np.sqrt(out_dim))
+                    torch.nn.init.constant_(lin.weight[:, -(dims[0] - 3) :], 0.0)
+                else:
+                    torch.nn.init.constant_(lin.bias, 0.0)
+                    torch.nn.init.normal_(lin.weight, 0.0, np.sqrt(2) / np.sqrt(out_dim))
+
+            if self.config.weight_norm:
+                lin = nn.utils.weight_norm(lin)
+                # print("=======", lin.weight.shape)
+            setattr(self, "glin" + str(l), lin)
+
+        # laplace function for transform sdf to density from VolSDF
+        self.laplace_density = LaplaceDensity(init_val=self.config.beta_init)
+        # self.laplace_density = SigmoidDensity(init_val=self.config.beta_init)
+
+        # TODO use different name for beta_init for config
+        # deviation_network to compute alpha from sdf from NeuS
+        self.deviation_network = SingleVarianceNetwork(init_val=self.config.beta_init)
+
+        # view dependent color network
+        dims = [self.config.hidden_dim_color for _ in range(self.config.num_layers_color)]
+        # point, view_direction, normal, feature, embedding
+        in_dim = (
+            3
+            + self.direction_encoding.get_out_dim()
+            + 3
+            + self.config.geo_feat_dim
+            + self.embedding_appearance.get_out_dim()
+        )
+
+        dims = [in_dim] + dims + [3]
+        self.num_layers_color = len(dims)
+
+        for l in range(0, self.num_layers_color - 1):
+            out_dim = dims[l + 1]
+            lin = nn.Linear(dims[l], out_dim)
+            torch.nn.init.kaiming_uniform_(lin.weight.data)
+            torch.nn.init.zeros_(lin.bias.data)
+
+            if self.config.weight_norm:
+                lin = nn.utils.weight_norm(lin)
+            # print("=======", lin.weight.shape)
+            setattr(self, "clin" + str(l), lin)
+
+        self.softplus = nn.Softplus(beta=100)
+        self.relu = nn.ReLU()
+        self.sigmoid = torch.nn.Sigmoid()
+
+        self._cos_anneal_ratio = 1.0
+        self.numerical_gradients_delta = 0.0001
+
+    def set_cos_anneal_ratio(self, anneal: float) -> None:
+        """Set the anneal value for the proposal network."""
+        self._cos_anneal_ratio = anneal
+
+    def update_mask(self, level: int):
+        self.hash_encoding_mask[:] = 1.0
+        self.hash_encoding_mask[level * self.features_per_level:] = 0
+        
+    def forward_geonetwork(self, inputs):
+        """forward the geonetwork"""
+        if self.use_grid_feature:
+            # assert self.spatial_distortion is not None, "spatial distortion must be provided when using grid feature"
+            # if self.spatial_distortion is not None:
+            #     inputs = self.spatial_distortion(inputs)
+            #TODO normalize inputs depending on the whether we model the background or not
+            # map range [-2, 2] to [0, 1]
+            positions = (inputs + 2.0) / 4.0
+            # positions = (inputs + 1.0) / 2.0
+            feature = self.encoding(positions)
+            # mask feature
+            feature = feature * self.hash_encoding_mask.to(feature.device)
+        else:
+            feature = torch.zeros_like(inputs[:, :1].repeat(1, self.encoding.n_output_dims))
+
+        pe = self.position_encoding(inputs)
+        if not self.config.use_position_encoding:
+            pe = torch.zeros_like(pe)
+        
+        inputs = torch.cat((inputs, pe, feature), dim=-1)
+
+        x = inputs
+
+        for l in range(0, self.num_layers - 1):
+            lin = getattr(self, "glin" + str(l))
+
+            if l in self.skip_in:
+                x = torch.cat([x, inputs], 1) / np.sqrt(2)
+
+            x = lin(x)
+
+            if l < self.num_layers - 2:
+                x = self.softplus(x)
+        return x
+
+    def get_sdf(self, ray_samples: RaySamples) -> Float[Tensor, "num_samples ... 1"]:
+        """predict the sdf value for ray samples"""
+        positions = ray_samples.frustums.get_start_positions()
+        positions_flat = positions.view(-1, 3)
+        hidden_output = self.forward_geonetwork(positions_flat).view(*ray_samples.frustums.shape, -1)
+        sdf, _ = torch.split(hidden_output, [1, self.config.geo_feat_dim], dim=-1)
+        return sdf
+
+    def set_numerical_gradients_delta(self, delta: float) -> None:
+        """Set the delta value for numerical gradient."""
+        self.numerical_gradients_delta = delta
+
+    def gradient(self, x, skip_spatial_distortion=False, return_sdf=False):
+        """compute the gradient of the ray"""
+        if self.spatial_distortion is not None and not skip_spatial_distortion:
+            x = self.spatial_distortion(x)
+
+        # compute gradient in contracted space
+        if self.config.use_numerical_gradients:
+            # https://github.com/bennyguo/instant-nsr-pl/blob/main/models/geometry.py#L173
+            delta = self.numerical_gradients_delta
+            points = torch.stack(
+                [
+                    x + torch.as_tensor([delta, 0.0, 0.0]).to(x),
+                    x + torch.as_tensor([-delta, 0.0, 0.0]).to(x),
+                    x + torch.as_tensor([0.0, delta, 0.0]).to(x),
+                    x + torch.as_tensor([0.0, -delta, 0.0]).to(x),
+                    x + torch.as_tensor([0.0, 0.0, delta]).to(x),
+                    x + torch.as_tensor([0.0, 0.0, -delta]).to(x),
+                ],
+                dim=0,
+            )
+
+            points_sdf = self.forward_geonetwork(points.view(-1, 3))[..., 0].view(6, *x.shape[:-1])
+            gradients = torch.stack(
+                [
+                    0.5 * (points_sdf[0] - points_sdf[1]) / delta,
+                    0.5 * (points_sdf[2] - points_sdf[3]) / delta,
+                    0.5 * (points_sdf[4] - points_sdf[5]) / delta,
+                ],
+                dim=-1,
+            )
+        else:
+            x.requires_grad_(True)
+
+            y = self.forward_geonetwork(x)[:, :1]
+            d_output = torch.ones_like(y, requires_grad=False, device=y.device)
+            gradients = torch.autograd.grad(
+                outputs=y, inputs=x, grad_outputs=d_output, create_graph=True, retain_graph=True, only_inputs=True
+            )[0]
+        if not return_sdf:
+            return gradients
+        else:
+            return gradients, points_sdf
+
+    def get_density(self, ray_samples: RaySamples):
+        """Computes and returns the densities."""
+        positions = ray_samples.frustums.get_start_positions()
+        positions_flat = positions.view(-1, 3)
+        h = self.forward_geonetwork(positions_flat).view(*ray_samples.frustums.shape, -1)
+        sdf, geo_feature = torch.split(h, [1, self.config.geo_feat_dim], dim=-1)
+        density = self.laplace_density(sdf)
+        return density, geo_feature
+
+    def get_alpha(
+        self,
+        ray_samples: RaySamples,
+        sdf: Optional[Float[Tensor, "num_samples ... 1"]] = None,
+        gradients: Optional[Float[Tensor, "num_samples ... 1"]] = None,
+    ) -> Float[Tensor, "num_samples ... 1"]:
+        """compute alpha from sdf as in NeuS"""
+        if sdf is None or gradients is None:
+            inputs = ray_samples.frustums.get_start_positions()
+            inputs.requires_grad_(True)
+            with torch.enable_grad():
+                hidden_output = self.forward_geonetwork(inputs)
+                sdf, _ = torch.split(hidden_output, [1, self.config.geo_feat_dim], dim=-1)
+            d_output = torch.ones_like(sdf, requires_grad=False, device=sdf.device)
+            gradients = torch.autograd.grad(
+                outputs=sdf,
+                inputs=inputs,
+                grad_outputs=d_output,
+                create_graph=True,
+                retain_graph=True,
+                only_inputs=True,
+            )[0]
+
+        inv_s = self.deviation_network.get_variance()  # Single parameter
+
+        true_cos = (ray_samples.frustums.directions * gradients).sum(-1, keepdim=True)
+
+        # anneal as NeuS
+        cos_anneal_ratio = self._cos_anneal_ratio
+
+        # "cos_anneal_ratio" grows from 0 to 1 in the beginning training iterations. The anneal strategy below makes
+        # the cos value "not dead" at the beginning training iterations, for better convergence.
+        iter_cos = -(
+            F.relu(-true_cos * 0.5 + 0.5) * (1.0 - cos_anneal_ratio) + F.relu(-true_cos) * cos_anneal_ratio
+        )  # always non-positive
+
+        # Estimate signed distances at section points
+        estimated_next_sdf = sdf + iter_cos * ray_samples.deltas * 0.5
+        estimated_prev_sdf = sdf - iter_cos * ray_samples.deltas * 0.5
+
+        prev_cdf = torch.sigmoid(estimated_prev_sdf * inv_s)
+        next_cdf = torch.sigmoid(estimated_next_sdf * inv_s)
+
+        p = prev_cdf - next_cdf
+        c = prev_cdf
+
+        alpha = ((p + 1e-5) / (c + 1e-5)).clip(0.0, 1.0)
+        return alpha
+
+    def get_colors(
+        self,
+        points: Float[Tensor, "*batch 3"],
+        directions: Float[Tensor, "*batch 3"],
+        gradients: Float[Tensor, "*batch 3"],
+        geo_features: Float[Tensor, "*batch geo_feat_dim"],
+        camera_indices: Tensor,
+    ) -> Float[Tensor, "*batch 3"]:
+        """compute colors"""
+        directions_encoding = self.direction_encoding(directions)
+
+        # appearance
+        if self.training:
+            embedded_appearance = self.embedding_appearance(camera_indices)
+            # set it to zero if don't use it
+            if not self.config.use_appearance_embedding:
+                embedded_appearance = torch.zeros_like(embedded_appearance)
+        else:
+            if self.use_average_appearance_embedding:
+                embedded_appearance = torch.ones(
+                    (*directions.shape[:-1], self.config.appearance_embedding_dim), device=directions.device
+                ) * self.embedding_appearance.mean(dim=0)
+            else:
+                embedded_appearance = torch.zeros(
+                    (*directions.shape[:-1], self.config.appearance_embedding_dim), device=directions.device
+                )
+
+        hidden_input = torch.cat(
+            [
+                points,
+                directions_encoding,
+                gradients,
+                geo_features.view(-1, self.config.geo_feat_dim),
+                embedded_appearance.view(-1, self.config.appearance_embedding_dim),
+            ],
+            dim=-1,
+        )
+
+        for layer in range(0, self.num_layers_color - 1):
+            lin = getattr(self, "clin" + str(layer))
+
+            hidden_input = lin(hidden_input)
+
+            if layer < self.num_layers_color - 2:
+                hidden_input = self.relu(hidden_input)
+
+        rgb = self.sigmoid(hidden_input)
+
+        # Apply padding, mapping color to [-rgb_padding, 1+rgb_padding].
+        rgb = rgb * (1 + 2 * self.config.rgb_padding) - self.config.rgb_padding
+
+        return rgb
+
+    def get_outputs(self, ray_samples: RaySamples, return_alphas: bool=False):
+        """compute output of ray samples"""
+        if ray_samples.camera_indices is None:
+            raise AttributeError("Camera indices are not provided.")
+
+        outputs = {}
+
+        camera_indices = ray_samples.camera_indices.squeeze()
+
+        inputs = ray_samples.frustums.get_start_positions()
+        inputs = inputs.view(-1, 3)
+
+        directions = ray_samples.frustums.directions
+        directions_flat = directions.reshape(-1, 3)
+
+        if self.spatial_distortion is not None:
+            inputs = self.spatial_distortion(inputs)
+        points_norm = inputs.norm(dim=-1)
+        # compute gradient in constracted space
+        inputs.requires_grad_(True)
+        with torch.enable_grad():
+            h = self.forward_geonetwork(inputs)
+            sdf, geo_feature = torch.split(h, [1, self.config.geo_feat_dim], dim=-1)
+
+        if self.config.use_numerical_gradients:
+            gradients, sampled_sdf = self.gradient(
+                inputs,
+                skip_spatial_distortion=True,
+                return_sdf=True,
+            )
+            sampled_sdf = sampled_sdf.view(-1, *ray_samples.frustums.directions.shape[:-1]).permute(1, 2, 0).contiguous()
+        else:
+            d_output = torch.ones_like(sdf, requires_grad=False, device=sdf.device)
+            gradients = torch.autograd.grad(
+                outputs=sdf,
+                inputs=inputs,
+                grad_outputs=d_output,
+                create_graph=True,
+                retain_graph=True,
+                only_inputs=True,
+            )[0]
+            sampled_sdf = None
+
+        rgb = self.get_colors(inputs, directions_flat, gradients, geo_feature, camera_indices)
+
+        density = self.laplace_density(sdf)
+
+        rgb = rgb.view(*ray_samples.frustums.directions.shape[:-1], -1)
+        sdf = sdf.view(*ray_samples.frustums.directions.shape[:-1], -1)
+        density = density.view(*ray_samples.frustums.directions.shape[:-1], -1)
+        gradients = gradients.view(*ray_samples.frustums.directions.shape[:-1], -1)
+        normals = F.normalize(gradients, p=2, dim=-1)
+        points_norm = points_norm.view(*ray_samples.frustums.directions.shape[:-1], -1)
+        
+        outputs.update(
+            {
+                FieldHeadNames.RGB: rgb,
+                FieldHeadNames.DENSITY: density,
+                FieldHeadNames.SDF: sdf,
+                FieldHeadNames.NORMAL: normals,
+                FieldHeadNames.GRADIENT: gradients,
+                "points_norm": points_norm,
+                "sampled_sdf": sampled_sdf,
+            }
+        )
+
+        if return_alphas:
+            # TODO use mid point sdf for NeuS
+            alphas = self.get_alpha(ray_samples, sdf, gradients)
+            outputs.update({FieldHeadNames.ALPHA: alphas})
+
+        return outputs
+
+    def forward(self, ray_samples: RaySamples, return_alphas: bool=False) -> Dict[FieldHeadNames, Tensor]:
+        """Evaluates the field at points along the ray.
+
+        Args:
+            ray_samples: Samples to evaluate field on.
+        """
+        field_outputs = self.get_outputs(ray_samples, return_alphas=return_alphas)
+        return field_outputs