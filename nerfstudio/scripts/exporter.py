# Copyright 2022 the Regents of the University of California, Nerfstudio Team and contributors. All rights reserved.
#
# Licensed under the Apache License, Version 2.0 (the "License");
# you may not use this file except in compliance with the License.
# You may obtain a copy of the License at
#
#     http://www.apache.org/licenses/LICENSE-2.0
#
# Unless required by applicable law or agreed to in writing, software
# distributed under the License is distributed on an "AS IS" BASIS,
# WITHOUT WARRANTIES OR CONDITIONS OF ANY KIND, either express or implied.
# See the License for the specific language governing permissions and
# limitations under the License.

"""
Script for exporting NeRF into other formats.
"""


from __future__ import annotations

import json
import math
import os
import sys
from dataclasses import dataclass, field
from pathlib import Path
from typing import List, Optional, Tuple, Union, cast

import mediapy
import numpy as np
import open3d as o3d
<<<<<<< HEAD
=======
from plyfile import PlyData, PlyElement
>>>>>>> 6f5e5f3e
from pyquaternion import Quaternion
import torch
import tyro
from typing_extensions import Annotated, Literal

<<<<<<< HEAD
=======
from nerfstudio.cameras import camera_utils
>>>>>>> 6f5e5f3e
from nerfstudio.cameras.cameras import Cameras
from nerfstudio.cameras.rays import RayBundle
from nerfstudio.data.datamanagers.base_datamanager import VanillaDataManager
from nerfstudio.data.datamanagers.full_images_datamanager import FullImageDatamanager, FullImageDatamanagerConfig
from nerfstudio.data.datamanagers.parallel_datamanager import ParallelDataManager
from nerfstudio.data.dataparsers.colmap_dataparser import ColmapDataParserConfig
from nerfstudio.data.datasets.base_dataset import InputDataset
from nerfstudio.data.scene_box import OrientedBox
from nerfstudio.engine.trainer import TrainerConfig
from nerfstudio.exporter import texture_utils, tsdf_utils
<<<<<<< HEAD
from nerfstudio.exporter.exporter_utils import collect_camera_poses, generate_point_cloud, get_mesh_from_filename, export_frame_render
from nerfstudio.exporter.marching_cubes import generate_mesh_with_multires_marching_cubes
from nerfstudio.fields.sdf_field import SDFField  # noqa
from nerfstudio.models.splatfacto import SplatfactoModel
=======
from nerfstudio.exporter.exporter_utils import (
    collect_camera_poses,
    generate_point_cloud,
    get_mesh_from_filename,
)
from nerfstudio.exporter.marching_cubes import (
    generate_mesh_with_multires_marching_cubes,
)
from nerfstudio.fields.sdf_field import SDFField
from nerfstudio.models.gaussian_splatting import GaussianSplattingModel
>>>>>>> 6f5e5f3e
from nerfstudio.pipelines.base_pipeline import Pipeline, VanillaPipeline
from nerfstudio.process_data import colmap_utils
from nerfstudio.utils.eval_utils import eval_setup
from nerfstudio.utils.rich_utils import CONSOLE
from nerfstudio.models.visiofacto import VisiofactoModel

# import seaborn as sns
# import matplotlib.pyplot as plt

@dataclass
class Exporter:
    """Export the mesh from a YML config to a folder."""

    load_config: Path
    """Path to the config YAML file."""
    output_dir: Path
    """Path to the output directory."""


def validate_pipeline(normal_method: str, normal_output_name: str, pipeline: Pipeline) -> None:
    """Check that the pipeline is valid for this exporter.

    Args:
        normal_method: Method to estimate normals with. Either "open3d" or "model_output".
        normal_output_name: Name of the normal output.
        pipeline: Pipeline to evaluate with.
    """
    if normal_method == "model_output":
        CONSOLE.print("Checking that the pipeline has a normal output.")
        origins = torch.zeros((1, 3), device=pipeline.device)
        directions = torch.ones_like(origins)
        pixel_area = torch.ones_like(origins[..., :1])
        camera_indices = torch.zeros_like(origins[..., :1])
        ray_bundle = RayBundle(
            origins=origins, directions=directions, pixel_area=pixel_area, camera_indices=camera_indices
        )
        outputs = pipeline.model(ray_bundle)
        if normal_output_name not in outputs:
            CONSOLE.print(f"[bold yellow]Warning: Normal output '{normal_output_name}' not found in pipeline outputs.")
            CONSOLE.print(f"Available outputs: {list(outputs.keys())}")
            CONSOLE.print(
                "[bold yellow]Warning: Please train a model with normals "
                "(e.g., nerfacto with predicted normals turned on)."
            )
            CONSOLE.print("[bold yellow]Warning: Or change --normal-method")
            CONSOLE.print("[bold yellow]Exiting early.")
            sys.exit(1)


@dataclass
class ExportPointCloud(Exporter):
    """Export NeRF as a point cloud."""

    num_points: int = 1000000
    """Number of points to generate. May result in less if outlier removal is used."""
    remove_outliers: bool = True
    """Remove outliers from the point cloud."""
    reorient_normals: bool = True
    """Reorient point cloud normals based on view direction."""
    normal_method: Literal["open3d", "model_output"] = "model_output"
    """Method to estimate normals with."""
    normal_output_name: str = "normals"
    """Name of the normal output."""
    depth_output_name: str = "depth"
    """Name of the depth output."""
    rgb_output_name: str = "rgb"
    """Name of the RGB output."""
    use_bounding_box: bool = True
    """Only query points within the bounding box"""
    bounding_box_min: Optional[Tuple[float, float, float]] = (-1, -1, -1)
    """Minimum of the bounding box, used if use_bounding_box is True."""
    bounding_box_max: Optional[Tuple[float, float, float]] = (1, 1, 1)
    """Maximum of the bounding box, used if use_bounding_box is True."""

    obb_center: Optional[Tuple[float, float, float]] = None
    """Center of the oriented bounding box."""
    obb_rotation: Optional[Tuple[float, float, float]] = None
    """Rotation of the oriented bounding box. Expressed as RPY Euler angles in radians"""
    obb_scale: Optional[Tuple[float, float, float]] = None
    """Scale of the oriented bounding box along each axis."""
    num_rays_per_batch: int = 32768
    """Number of rays to evaluate per batch. Decrease if you run out of memory."""
    std_ratio: float = 10.0
    """Threshold based on STD of the average distances across the point cloud to remove outliers."""
    save_world_frame: bool = False
    """If set, saves the point cloud in the same frame as the original dataset. Otherwise, uses the
    scaled and reoriented coordinate space expected by the NeRF models."""

    def main(self) -> None:
        """Export point cloud."""

        if not self.output_dir.exists():
            self.output_dir.mkdir(parents=True)

        _, pipeline, _, _ = eval_setup(self.load_config)

        validate_pipeline(self.normal_method, self.normal_output_name, pipeline)

        # Increase the batchsize to speed up the evaluation.
        assert isinstance(pipeline.datamanager, (VanillaDataManager, ParallelDataManager))
        assert pipeline.datamanager.train_pixel_sampler is not None
        pipeline.datamanager.train_pixel_sampler.num_rays_per_batch = self.num_rays_per_batch

        # Whether the normals should be estimated based on the point cloud.
        estimate_normals = self.normal_method == "open3d"
        crop_obb = None
        if self.obb_center is not None and self.obb_rotation is not None and self.obb_scale is not None:
            crop_obb = OrientedBox.from_params(self.obb_center, self.obb_rotation, self.obb_scale)
        pcd = generate_point_cloud(
            pipeline=pipeline,
            num_points=self.num_points,
            remove_outliers=self.remove_outliers,
            reorient_normals=self.reorient_normals,
            estimate_normals=estimate_normals,
            rgb_output_name=self.rgb_output_name,
            depth_output_name=self.depth_output_name,
            normal_output_name=self.normal_output_name if self.normal_method == "model_output" else None,
            use_bounding_box=self.use_bounding_box,
            bounding_box_min=self.bounding_box_min,
            bounding_box_max=self.bounding_box_max,
            crop_obb=crop_obb,
            std_ratio=self.std_ratio,
        )
        if self.save_world_frame:
            # apply the inverse dataparser transform to the point cloud
            points = np.asarray(pcd.points)
            poses = np.eye(4, dtype=np.float32)[None, ...].repeat(points.shape[0], axis=0)[:, :3, :]
            poses[:, :3, 3] = points
            poses = pipeline.datamanager.train_dataparser_outputs.transform_poses_to_original_space(
                torch.from_numpy(poses)
            )
            points = poses[:, :3, 3].numpy()
            pcd.points = o3d.utility.Vector3dVector(points)

        torch.cuda.empty_cache()

        CONSOLE.print(f"[bold green]:white_check_mark: Generated {pcd}")
        CONSOLE.print("Saving Point Cloud...")
        tpcd = o3d.t.geometry.PointCloud.from_legacy(pcd)
        # The legacy PLY writer converts colors to UInt8,
        # let us do the same to save space.
        tpcd.point.colors = (tpcd.point.colors * 255).to(o3d.core.Dtype.UInt8)  # type: ignore
        o3d.t.io.write_point_cloud(str(self.output_dir / "point_cloud.ply"), tpcd)
        print("\033[A\033[A")
        CONSOLE.print("[bold green]:white_check_mark: Saving Point Cloud")


@dataclass
class ExportTSDFMesh(Exporter):
    """
    Export a mesh using TSDF processing.
    """

    downscale_factor: int = 2
    """Downscale the images starting from the resolution used for training."""
    depth_output_name: str = "depth"
    """Name of the depth output."""
    rgb_output_name: str = "rgb"
    """Name of the RGB output."""
    resolution: Union[int, List[int]] = field(default_factory=lambda: [128, 128, 128])
    """Resolution of the TSDF volume or [x, y, z] resolutions individually."""
    batch_size: int = 10
    """How many depth images to integrate per batch."""
    use_bounding_box: bool = True
    """Whether to use a bounding box for the TSDF volume."""
    bounding_box_min: Tuple[float, float, float] = (-1, -1, -1)
    """Minimum of the bounding box, used if use_bounding_box is True."""
    bounding_box_max: Tuple[float, float, float] = (1, 1, 1)
    """Minimum of the bounding box, used if use_bounding_box is True."""
    texture_method: Literal["tsdf", "nerf"] = "nerf"
    """Method to texture the mesh with. Either 'tsdf' or 'nerf'."""
    px_per_uv_triangle: int = 4
    """Number of pixels per UV triangle."""
    unwrap_method: Literal["xatlas", "custom"] = "xatlas"
    """The method to use for unwrapping the mesh."""
    num_pixels_per_side: int = 2048
    """If using xatlas for unwrapping, the pixels per side of the texture image."""
    target_num_faces: Optional[int] = 50000
    """Target number of faces for the mesh to texture."""

    def main(self) -> None:
        """Export mesh"""

        if not self.output_dir.exists():
            self.output_dir.mkdir(parents=True)

        _, pipeline, _, _ = eval_setup(self.load_config)

        tsdf_utils.export_tsdf_mesh(
            pipeline,
            self.output_dir,
            self.downscale_factor,
            self.depth_output_name,
            self.rgb_output_name,
            self.resolution,
            self.batch_size,
            use_bounding_box=self.use_bounding_box,
            bounding_box_min=self.bounding_box_min,
            bounding_box_max=self.bounding_box_max,
        )

        # possibly
        # texture the mesh with NeRF and export to a mesh.obj file
        # and a material and texture file
        if self.texture_method == "nerf":
            # load the mesh from the tsdf export
            mesh = get_mesh_from_filename(
                str(self.output_dir / "tsdf_mesh.ply"), target_num_faces=self.target_num_faces
            )
            CONSOLE.print("Texturing mesh with NeRF")
            texture_utils.export_textured_mesh(
                mesh,
                pipeline,
                self.output_dir,
                px_per_uv_triangle=self.px_per_uv_triangle if self.unwrap_method == "custom" else None,
                unwrap_method=self.unwrap_method,
                num_pixels_per_side=self.num_pixels_per_side,
            )


@dataclass
class ExportPoissonMesh(Exporter):
    """
    Export a mesh using poisson surface reconstruction.
    """

    num_points: int = 1000000
    """Number of points to generate. May result in less if outlier removal is used."""
    remove_outliers: bool = True
    """Remove outliers from the point cloud."""
    reorient_normals: bool = True
    """Reorient point cloud normals based on view direction."""
    depth_output_name: str = "depth"
    """Name of the depth output."""
    rgb_output_name: str = "rgb"
    """Name of the RGB output."""
    normal_method: Literal["open3d", "model_output"] = "model_output"
    """Method to estimate normals with."""
    normal_output_name: str = "normals"
    """Name of the normal output."""
    save_point_cloud: bool = False
    """Whether to save the point cloud."""
    use_bounding_box: bool = True
    """Only query points within the bounding box"""
    bounding_box_min: Tuple[float, float, float] = (-1, -1, -1)
    """Minimum of the bounding box, used if use_bounding_box is True."""
    bounding_box_max: Tuple[float, float, float] = (1, 1, 1)
    """Minimum of the bounding box, used if use_bounding_box is True."""
    obb_center: Optional[Tuple[float, float, float]] = None
    """Center of the oriented bounding box."""
    obb_rotation: Optional[Tuple[float, float, float]] = None
    """Rotation of the oriented bounding box. Expressed as RPY Euler angles in radians"""
    obb_scale: Optional[Tuple[float, float, float]] = None
    """Scale of the oriented bounding box along each axis."""
    num_rays_per_batch: int = 32768
    """Number of rays to evaluate per batch. Decrease if you run out of memory."""
    texture_method: Literal["point_cloud", "nerf"] = "nerf"
    """Method to texture the mesh with. Either 'point_cloud' or 'nerf'."""
    px_per_uv_triangle: int = 4
    """Number of pixels per UV triangle."""
    unwrap_method: Literal["xatlas", "custom"] = "xatlas"
    """The method to use for unwrapping the mesh."""
    num_pixels_per_side: int = 2048
    """If using xatlas for unwrapping, the pixels per side of the texture image."""
    target_num_faces: Optional[int] = 50000
    """Target number of faces for the mesh to texture."""
    std_ratio: float = 10.0
    """Threshold based on STD of the average distances across the point cloud to remove outliers."""

    def main(self) -> None:
        """Export mesh"""

        if not self.output_dir.exists():
            self.output_dir.mkdir(parents=True)

        _, pipeline, _, _ = eval_setup(self.load_config)

        validate_pipeline(self.normal_method, self.normal_output_name, pipeline)

        # Increase the batchsize to speed up the evaluation.
        assert isinstance(pipeline.datamanager, (VanillaDataManager, ParallelDataManager))
        assert pipeline.datamanager.train_pixel_sampler is not None
        pipeline.datamanager.train_pixel_sampler.num_rays_per_batch = self.num_rays_per_batch

        # Whether the normals should be estimated based on the point cloud.
        estimate_normals = self.normal_method == "open3d"
        if self.obb_center is not None and self.obb_rotation is not None and self.obb_scale is not None:
            crop_obb = OrientedBox.from_params(self.obb_center, self.obb_rotation, self.obb_scale)
        else:
            crop_obb = None

        pcd = generate_point_cloud(
            pipeline=pipeline,
            num_points=self.num_points,
            remove_outliers=self.remove_outliers,
            reorient_normals=self.reorient_normals,
            estimate_normals=estimate_normals,
            rgb_output_name=self.rgb_output_name,
            depth_output_name=self.depth_output_name,
            normal_output_name=self.normal_output_name if self.normal_method == "model_output" else None,
            use_bounding_box=self.use_bounding_box,
            bounding_box_min=self.bounding_box_min,
            bounding_box_max=self.bounding_box_max,
            crop_obb=crop_obb,
            std_ratio=self.std_ratio,
        )
        torch.cuda.empty_cache()
        CONSOLE.print(f"[bold green]:white_check_mark: Generated {pcd}")

        if self.save_point_cloud:
            CONSOLE.print("Saving Point Cloud...")
            o3d.io.write_point_cloud(str(self.output_dir / "point_cloud.ply"), pcd)
            print("\033[A\033[A")
            CONSOLE.print("[bold green]:white_check_mark: Saving Point Cloud")

        CONSOLE.print("Computing Mesh... this may take a while.")
        mesh, densities = o3d.geometry.TriangleMesh.create_from_point_cloud_poisson(pcd, depth=9)
        vertices_to_remove = densities < np.quantile(densities, 0.1)
        mesh.remove_vertices_by_mask(vertices_to_remove)
        print("\033[A\033[A")
        CONSOLE.print("[bold green]:white_check_mark: Computing Mesh")

        CONSOLE.print("Saving Mesh...")
        o3d.io.write_triangle_mesh(str(self.output_dir / "poisson_mesh.ply"), mesh)
        print("\033[A\033[A")
        CONSOLE.print("[bold green]:white_check_mark: Saving Mesh")

        # This will texture the mesh with NeRF and export to a mesh.obj file
        # and a material and texture file
        if self.texture_method == "nerf":
            # load the mesh from the poisson reconstruction
            mesh = get_mesh_from_filename(
                str(self.output_dir / "poisson_mesh.ply"), target_num_faces=self.target_num_faces
            )
            CONSOLE.print("Texturing mesh with NeRF")
            texture_utils.export_textured_mesh(
                mesh,
                pipeline,
                self.output_dir,
                px_per_uv_triangle=self.px_per_uv_triangle if self.unwrap_method == "custom" else None,
                unwrap_method=self.unwrap_method,
                num_pixels_per_side=self.num_pixels_per_side,
            )


@dataclass
class ExportMarchingCubesMesh(Exporter):
    """Export a mesh using marching cubes."""

    isosurface_threshold: float = 0.0
    """The isosurface threshold for extraction. For SDF based methods the surface is the zero level set."""
    resolution: int = 1024
    """Marching cube resolution."""
    simplify_mesh: bool = False
    """Whether to simplify the mesh."""
    bounding_box_min: Tuple[float, float, float] = (-1.0, -1.0, -1.0)
    """Minimum of the bounding box."""
    bounding_box_max: Tuple[float, float, float] = (1.0, 1.0, 1.0)
    """Maximum of the bounding box."""
    px_per_uv_triangle: int = 4
    """Number of pixels per UV triangle."""
    unwrap_method: Literal["xatlas", "custom"] = "xatlas"
    """The method to use for unwrapping the mesh."""
    num_pixels_per_side: int = 2048
    """If using xatlas for unwrapping, the pixels per side of the texture image."""
    target_num_faces: Optional[int] = 50000
    """Target number of faces for the mesh to texture."""

    def main(self) -> None:
        """Main function."""
        if not self.output_dir.exists():
            self.output_dir.mkdir(parents=True)

        _, pipeline, _, _ = eval_setup(self.load_config)

        # TODO: Make this work with Density Field
        assert hasattr(pipeline.model.config, "sdf_field"), "Model must have an SDF field."

        CONSOLE.print("Extracting mesh with marching cubes... which may take a while")

        assert self.resolution % 512 == 0, f"""resolution must be divisible by 512, got {self.resolution}.
        This is important because the algorithm uses a multi-resolution approach
        to evaluate the SDF where the minimum resolution is 512."""

        # Extract mesh using marching cubes for sdf at a multi-scale resolution.
        multi_res_mesh = generate_mesh_with_multires_marching_cubes(
            geometry_callable_field=lambda x: cast(SDFField, pipeline.model.field)
            .forward_geonetwork(x)[:, 0]
            .contiguous(),
            resolution=self.resolution,
            bounding_box_min=self.bounding_box_min,
            bounding_box_max=self.bounding_box_max,
            isosurface_threshold=self.isosurface_threshold,
            coarse_mask=None,
        )
        filename = self.output_dir / "sdf_marching_cubes_mesh.ply"
        multi_res_mesh.export(filename)

        # load the mesh from the marching cubes export
        mesh = get_mesh_from_filename(str(filename), target_num_faces=self.target_num_faces)
        CONSOLE.print("Texturing mesh with NeRF...")
        texture_utils.export_textured_mesh(
            mesh,
            pipeline,
            self.output_dir,
            px_per_uv_triangle=self.px_per_uv_triangle if self.unwrap_method == "custom" else None,
            unwrap_method=self.unwrap_method,
            num_pixels_per_side=self.num_pixels_per_side,
        )


@dataclass
class ExportCameraPoses(Exporter):
    """
    Export camera poses to a .json file.
    """

    def main(self) -> None:
        """Export camera poses"""
        if not self.output_dir.exists():
            self.output_dir.mkdir(parents=True)

        _, pipeline, _, _ = eval_setup(self.load_config)
        assert isinstance(pipeline, VanillaPipeline)
        train_frames, eval_frames = collect_camera_poses(pipeline)

        for file_name, frames in [("transforms_train.json", train_frames), ("transforms_eval.json", eval_frames)]:
            if len(frames) == 0:
                CONSOLE.print(f"[bold yellow]No frames found for {file_name}. Skipping.")
                continue

            output_file_path = os.path.join(self.output_dir, file_name)

            with open(output_file_path, "w", encoding="UTF-8") as f:
                json.dump(frames, f, indent=4)

            CONSOLE.print(f"[bold green]:white_check_mark: Saved poses to {output_file_path}")

@dataclass
class ExportImages(Exporter):
    """
    Export 3D Gaussian Splatting model to a .ply
    """

    output_dir: Optional[Path] = None
    load_step: Optional[int] = None
    transform_to_colmap_coordinates: bool = False
    as_training: bool = False

    thumbnail_size: int = 512
    thumbnail_fov: float = 60.0  # horizontal field-of-view in degrees

    def main(self) -> None:
        if self.output_dir is None:
            self.output_dir = self.load_config.parent / 'images'
        if not self.output_dir.exists():
            self.output_dir.mkdir(parents=True)

        def update_config_callback(config: TrainerConfig):
            assert isinstance(config.pipeline.datamanager, FullImageDatamanagerConfig)
            assert isinstance(config.pipeline.datamanager.dataparser, ColmapDataParserConfig)
            config.pipeline.datamanager.dataparser.load_3D_points = False
            config.pipeline.datamanager.cache_images = 'no-cache'
            config.load_step = self.load_step
            return config

        _, pipeline, _, step = eval_setup(self.load_config,
                                          update_config_callback=update_config_callback)

        assert isinstance(pipeline.datamanager, FullImageDatamanager)

        model = pipeline.model

        if self.as_training:
            model.train(True)

        model.step = step

        # sns.histplot(torch.sigmoid(model.opacities).detach().cpu().numpy())
        # plt.savefig(self.output_dir / 'opacity_hist.png')

        with torch.no_grad():
            for camera, filename in zip(pipeline.datamanager.train_dataset.cameras, pipeline.datamanager.train_dataset.image_filenames):
                output = model.get_outputs(camera.reshape((1,)).to(model.device))['rgb'].cpu()
                mediapy.write_image(self.output_dir / filename.name, output)
                CONSOLE.print(f'Wrote {self.output_dir / filename.name}')


@dataclass
class ExportGaussianSplat(Exporter):
    """
    Export 3D Gaussian Splatting model to a .ply
    """
    output_dir: Optional[Path] = None
    load_step: Optional[int] = None

    thumbnail_size: int = 512
    thumbnail_fov: float = 60.0  # horizontal field-of-view in degrees

    transform_to_colmap_coordinates: bool = False

    def main(self) -> None:
        if self.output_dir is None:
            self.output_dir = self.load_config.parent
        if not self.output_dir.exists():
            self.output_dir.mkdir(parents=True)

        def update_config_callback(config: TrainerConfig):
            assert isinstance(config.pipeline.datamanager, FullImageDatamanagerConfig)
            assert isinstance(config.pipeline.datamanager.dataparser, ColmapDataParserConfig)
            config.pipeline.datamanager.dataparser.load_3D_points = False
            config.pipeline.datamanager.cache_images = 'no-cache'
            config.load_step = self.load_step
            return config

        _, pipeline, _, step = eval_setup(self.load_config,
                                          update_config_callback=update_config_callback)

        assert isinstance(pipeline.model, SplatfactoModel) or isinstance(pipeline.model, VisiofactoModel)

        model: Union[SplatfactoModel, VisiofactoModel] = pipeline.model

        filename = self.output_dir / "splat.ply"

        map_to_tensors = {}

        with torch.no_grad():
            positions = model.means.cpu().numpy()
            n = positions.shape[0]
            map_to_tensors["positions"] = positions

            if model.config.sh_degree > 0:
                shs_0 = model.shs_0.contiguous().cpu().numpy()
                for i in range(shs_0.shape[1]):
                    map_to_tensors[f"f_dc_{i}"] = shs_0[:, i, None]

                # transpose(1, 2) was needed to match the sh order in Inria version
                shs_rest = model.shs_rest.transpose(1, 2).contiguous().cpu().numpy()
                shs_rest = shs_rest.reshape((n, -1))
                for i in range(shs_rest.shape[-1]):
                    map_to_tensors[f"f_rest_{i}"] = shs_rest[:, i, None]
            else:
                colors = torch.clamp(model.colors.clone(), 0.0, 1.0).data.cpu().numpy()
                map_to_tensors["colors"] = (colors * 255).astype(np.uint8)

            map_to_tensors["opacity"] = model.opacities.data.cpu().numpy()

            scales = model.scales.data.cpu().numpy()
            for i in range(3):
                map_to_tensors[f"scale_{i}"] = scales[:, i, None]

            quats = model.quats.data.cpu().numpy()
            for i in range(4):
                map_to_tensors[f"rot_{i}"] = quats[:, i, None]
            
            map_to_tensors["normals"] = self.estimate_normals(np.exp(scales), quats)

        # post optimization, it is possible have NaN/Inf values in some attributes
        # to ensure the exported ply file has finite values, we enforce finite filters.
        select = np.ones(n, dtype=bool)
        for k, t in map_to_tensors.items():
            n_before = np.sum(select)
            select = np.logical_and(select, np.isfinite(t).all(axis=1))
            n_after = np.sum(select)
            if n_after < n_before:
                CONSOLE.print(f"{n_before - n_after} NaN/Inf elements in {k}")

        if np.sum(select) < n:
            CONSOLE.print(f"values have NaN/Inf in map_to_tensors, only export {np.sum(select)}/{n}")
            for k, t in map_to_tensors.items():
                map_to_tensors[k] = map_to_tensors[k][select, :]

        o3d.t.io.write_point_cloud(str(filename), o3d.t.geometry.PointCloud(map_to_tensors))
        CONSOLE.print(f'Wrote {filename}')

        export_frame_render(pipeline, self.output_dir / "render.png")

        frames_json = self.get_frames_json(pipeline.datamanager)
        with open(self.output_dir / "frames.json", "w") as f:
            json.dump(frames_json, f)
        CONSOLE.print(f'Wrote {self.output_dir / "frames.json"}')

        initial_camera_transform = self.get_initial_camera_transform(pipeline.datamanager)

        scale_transform = np.eye(4)
        scale_transform[:3, :3] *= pipeline.datamanager.train_dataparser_outputs.dataparser_scale
        dataparser_transform = np.vstack([
            pipeline.datamanager.train_dataparser_outputs.dataparser_transform.numpy(),
            [0, 0, 0, 1],
        ])
        # dataparser_transform is applied before scaling
        input_transform = scale_transform @ dataparser_transform

        with open(self.output_dir / "splat_info.json", "w") as f:
            json.dump({
                # Camera pose of the first image in the dataset, as a column-major 4x4 matrix.
                'initialCameraTransform': initial_camera_transform.ravel('F').tolist(),
                # Transformation matrix applied to colmap poses to convert them to the same
                # coordinate system as the output splats.
                'inputTransform': input_transform.ravel('F').tolist(),
                'steps': step + 1,
                'numberOfSplats': positions.shape[0],
            }, f)
        CONSOLE.print(f'Wrote {self.output_dir / "splat_info.json"}')

        if self.transform_to_colmap_coordinates:
            self.write_transformed_ply(
                data=map_to_tensors, positions=positions, scales=scales,
                rotation_transform=dataparser_transform,
                position_transform=input_transform,
                scale_transform=pipeline.datamanager.train_dataparser_outputs.dataparser_scale,
            )

    def write_transformed_ply(
            self,
            data,
            positions: np.ndarray,
            scales: np.ndarray,
            rotation_transform: np.ndarray,
            position_transform: np.ndarray,
            scale_transform: float,
    ):
        filename = self.output_dir / 'transformed.ply'
        transformed_positions = np.linalg.inv(position_transform) @ np.concatenate([
            positions,
            np.ones((positions.shape[0], 1)),
        ], axis=1).T
        data['positions'] = transformed_positions[0:3].T.astype('float32')

        transformed_scales = torch.sigmoid(torch.from_numpy(scales))
        transformed_scales = (transformed_scales / scale_transform).T
        transformed_scales = torch.logit(transformed_scales).numpy()
        data['scale_0'] = transformed_scales[0:1].T
        data['scale_1'] = transformed_scales[1:2].T
        data['scale_2'] = transformed_scales[2:3].T
        rotation_transform = Quaternion(matrix=np.linalg.inv(rotation_transform))
        for i in range(len(data['rot_0'])):
            quat = Quaternion(data['rot_0'][i], data['rot_1'][i], data['rot_2'][i], data['rot_3'][i])
            quat = rotation_transform * quat
            data['rot_0'][i] = quat[0]
            data['rot_1'][i] = quat[1]
            data['rot_2'][i] = quat[2]
            data['rot_3'][i] = quat[3]

        o3d.t.io.write_point_cloud(str(filename), o3d.t.geometry.PointCloud(data))
        CONSOLE.print(f'Wrote {filename}')

    def get_frames_json(self, datamanager: FullImageDatamanager):
        frames = []
        for i, path in enumerate(datamanager.train_dataset.image_filenames):
            transform = np.vstack([
                datamanager.train_dataset.cameras[i].camera_to_worlds.numpy(),
                [0, 0, 0, 1],
            ])
            frames.append({
                'name': path.name,
                # Column-major 4x4 camera-to-worlds transform matrix for the camera pose.
                # This matches the frames.json that we write out for object capture.
                'transform': transform.ravel('F').tolist(),
            })
        frames = sorted(frames, key=lambda f: f['name'])

        distorted_colmap_path = datamanager.config.data / 'distorted_model'
        if distorted_colmap_path.exists():
            camera_id_to_camera = colmap_utils.read_cameras_binary(distorted_colmap_path / 'cameras.bin')
            image_id_to_image = colmap_utils.read_images_binary(distorted_colmap_path / 'images.bin')

            for image_id, image in image_id_to_image.items():
                try:
                    frame = next(f for f in frames if f['name'] == image.name)
                except StopIteration:
                    print("Skipping", image.name)
                    continue
                camera = camera_id_to_camera[image.camera_id]
                frame['params'] = colmap_utils.parse_colmap_camera_params(camera)
                frame['params']['fx'] = frame['params'].pop('fl_x')
                frame['params']['fy'] = frame['params'].pop('fl_y')
                # For camera model OPENCV, this writes out w, h, fx, fy, cx, cy, k1, k2, p1, p2.
        else:
            CONSOLE.print(f'No distorted model found at {distorted_colmap_path}. '+
                          'Not writing distortion params to frames.json.')

        return frames

    def get_initial_camera_transform(self, datamanager: FullImageDatamanager) -> np.array:
        assert isinstance(datamanager.train_dataset, InputDataset)
        first_few_image_idx = sorted(
            range(len(datamanager.train_dataset.image_filenames)),
            key=lambda i: datamanager.train_dataset.image_filenames[i],
        )[:10]
        cameras = [datamanager.train_dataset.cameras[i] for i in first_few_image_idx]
        camera_transforms = [camera.camera_to_worlds.numpy() for camera in cameras]

        # We use --center_method="focus", so the origin of the coordinate system is the focus.
        focus = np.zeros(3)
        # Average distance from each camera to the focus point.
        avg_distance = np.mean([np.linalg.norm(t[:3, 3] - focus) for t in camera_transforms])
        # Back up each camera by 0.25x the average distance.
        new_positions = [t @ np.array([0, 0, avg_distance * 0.25, 1]) for t in camera_transforms]
        # Average the new positions together, maintaining distance to the focus.
        new_position = self.average_position(new_positions, focus)

        # Point the camera in the same direction as the average camera, while aligning the up direction with the world.
        # (Z-axis points behind the camera in the camera's coordinate frame and up in the world's coordinate frame.)
        new_z = np.mean([t[:3, 2] for t in camera_transforms], axis=0)
        new_z /= np.linalg.norm(new_z)
        new_x = np.cross(np.array([0, 0, 1]), new_z)
        new_x /= np.linalg.norm(new_x)
        new_y = np.cross(new_z, new_x)

        new_transform = np.vstack([
            np.stack([new_x, new_y, new_z, new_position], axis=1),
            np.array([0, 0, 0, 1]),
        ])

        return new_transform

    def average_position(self, positions: np.array, focus: np.array) -> np.array:
        avg_distance = np.mean([np.linalg.norm(p - focus) for p in positions])
        avg_direction = np.mean([p - focus for p in positions], axis=0)
        avg_direction /= np.linalg.norm(avg_direction)
        return focus + avg_direction * avg_distance

    def estimate_normals(
        self,
        scales: np.ndarray,
        quats: np.ndarray,
    ) -> np.ndarray:
        assert len(scales) == len(quats), "The length of 'scales' and 'quats' must be the same."
    
        scale_sorted_indices = np.argsort(scales)
        smallest_scale_index = scale_sorted_indices[:, 0]
    
        normals = np.array([Quaternion(quat).rotation_matrix[:, index].astype(np.float32) for quat, index in zip(quats, smallest_scale_index)])
    
        return normals



@dataclass
class ExportGaussianSplat(Exporter):
    """
    Export 3D Gaussian Splatting model to a .ply
    """

    output_dir: Optional[Path] = None
    load_step: Optional[int] = None
    transform_to_colmap_coordinates: bool = False

    thumbnail_size: int = 512
    thumbnail_fov: float = 60.0  # horizontal field-of-view in degrees

    def main(self) -> None:
        if self.output_dir is None:
            self.output_dir = self.load_config.parent
        if not self.output_dir.exists():
            self.output_dir.mkdir(parents=True)

        def update_config_callback(config: TrainerConfig):
            assert isinstance(config.pipeline.datamanager, FullImageDatamanagerConfig)
            assert isinstance(config.pipeline.datamanager.dataparser, ColmapDataParserConfig)
            config.pipeline.datamanager.dataparser.load_3D_points = False
            config.pipeline.datamanager.cache_images = 'no-cache'
            config.load_step = self.load_step
            return config

        _, pipeline, _, step = eval_setup(self.load_config,
                                          update_config_callback=update_config_callback)

        assert isinstance(pipeline.model, GaussianSplattingModel)
        assert isinstance(pipeline.datamanager, FullImageDatamanager)

        model: GaussianSplattingModel = pipeline.model

        filename = self.output_dir / "point_cloud.ply"

        data = np.zeros(model.means.shape[0], dtype=np.dtype([
            # Position
            ('x', 'f4'), ('y', 'f4'), ('z', 'f4'),
            # Always zero
            ('nx', 'f4'), ('ny', 'f4'), ('nz', 'f4'),
            # 0-th order spherical harmonics
            ('f_dc_0', 'f4'), ('f_dc_1', 'f4'), ('f_dc_2', 'f4'),
            # Three orders of spherical harmonics, regardless of how many we actually have
            *[(f'f_rest_{i}', 'f4') for i in range(45)],
            # Sigmoid of the opacity
            ('opacity', 'f4'),
            # Log of the scale
            ('scale_0', 'f4'), ('scale_1', 'f4'), ('scale_2', 'f4'),
            # Rotation quaternion
            ('rot_0', 'f4'), ('rot_1', 'f4'), ('rot_2', 'f4'), ('rot_3', 'f4'),
        ]))

        with torch.no_grad():
            positions = model.means.cpu().numpy()
            data['x'] = positions[:, 0]
            data['y'] = positions[:, 1]
            data['z'] = positions[:, 2]

            data['opacity'] = model.opacities.cpu().numpy().reshape(data.shape)

            colors = model.get_colors.cpu().numpy()
            scales = model.scales.cpu().numpy()
            quats = model.quats.cpu().numpy()

        data['f_dc_0'] = colors[:, 0, 0].reshape(data.shape)
        data['f_dc_1'] = colors[:, 0, 1].reshape(data.shape)
        data['f_dc_2'] = colors[:, 0, 2].reshape(data.shape)
        sh_count = colors.shape[1] - 1
        for c in range(3):
            for i in range(sh_count):
                data[f'f_rest_{c * 15 + i}'] = colors[:, i + 1, c].reshape(data.shape)

        data['scale_0'] = scales[:, 0].reshape(data.shape)
        data['scale_1'] = scales[:, 1].reshape(data.shape)
        data['scale_2'] = scales[:, 2].reshape(data.shape)

        data['rot_0'] = quats[:, 0].reshape(data.shape)
        data['rot_1'] = quats[:, 1].reshape(data.shape)
        data['rot_2'] = quats[:, 2].reshape(data.shape)
        data['rot_3'] = quats[:, 3].reshape(data.shape)

        with open(filename, mode='wb') as f:
            PlyData([PlyElement.describe(data, 'vertex')]).write(f)
        CONSOLE.print(f'Wrote {filename}')

        frames_json = self.get_frames_json(pipeline.datamanager)
        with open(self.output_dir / "frames.json", "w") as f:
            json.dump(frames_json, f)
        CONSOLE.print(f'Wrote {self.output_dir / "frames.json"}')

        initial_camera_transform = self.get_initial_camera_transform(pipeline.datamanager)

        scale_transform = np.eye(4)
        scale_transform[:3, :3] *= pipeline.datamanager.train_dataparser_outputs.dataparser_scale
        dataparser_transform = np.vstack([
            pipeline.datamanager.train_dataparser_outputs.dataparser_transform.numpy(),
            [0, 0, 0, 1],
        ])
        # dataparser_transform is applied before scaling
        input_transform = scale_transform @ dataparser_transform

        with open(self.output_dir / "splat_info.json", "w") as f:
            json.dump({
                # Camera pose of the first image in the dataset, as a column-major 4x4 matrix.
                'initialCameraTransform': initial_camera_transform.ravel('F').tolist(),
                # Transformation matrix applied to colmap poses to convert them to the same
                # coordinate system as the output splats.
                'inputTransform': input_transform.ravel('F').tolist(),
                'steps': step + 1,
            }, f)
        CONSOLE.print(f'Wrote {self.output_dir / "splat_info.json"}')

        with torch.no_grad():
            fov = math.radians(self.thumbnail_fov)
            w = h = self.thumbnail_size
            cx = cy = w / 2.
            fx = fy = cx / math.tan(fov / 2)
            thumbnail_camera = Cameras(
                camera_to_worlds=torch.from_numpy(initial_camera_transform[:3]).to(torch.float32),
                fx=fx,
                fy=fy,
                cx=cx,
                cy=cy,
                width=w,
                height=h,
            )
            output = model.get_outputs(thumbnail_camera.reshape((1,)).to(model.device))['rgb'].cpu()
        mediapy.write_image(self.output_dir / 'render.png', output)
        CONSOLE.print(f'Wrote {self.output_dir / "render.png"}')

        if self.transform_to_colmap_coordinates:
            self.write_transformed_ply(
                data=data, positions=positions, scales=scales,
                rotation_transform=dataparser_transform,
                position_transform=input_transform,
                scale_transform=pipeline.datamanager.train_dataparser_outputs.dataparser_scale,
            )

    def write_transformed_ply(
        self,
        data: np.ndarray,
        positions: np.ndarray,
        scales: np.ndarray,
        rotation_transform: np.ndarray,
        position_transform: np.ndarray,
        scale_transform: float,
    ):
        filename = self.output_dir / 'transformed.ply'
        transformed_positions = np.linalg.inv(position_transform) @ np.concatenate([
            positions,
            np.ones((positions.shape[0], 1)),
        ], axis=1).T
        data['x'] = transformed_positions[0]
        data['y'] = transformed_positions[1]
        data['z'] = transformed_positions[2]
        transformed_scales = torch.sigmoid(torch.from_numpy(scales))
        transformed_scales = (transformed_scales / scale_transform).T
        transformed_scales = torch.logit(transformed_scales).numpy()
        data['scale_0'] = transformed_scales[0]
        data['scale_1'] = transformed_scales[1]
        data['scale_2'] = transformed_scales[2]
        rotation_transform = Quaternion(matrix=np.linalg.inv(rotation_transform))
        for i in range(len(data['rot_0'])):
            quat = Quaternion(data['rot_0'][i], data['rot_1'][i], data['rot_2'][i], data['rot_3'][i])
            quat = rotation_transform * quat
            data['rot_0'][i] = quat[0]
            data['rot_1'][i] = quat[1]
            data['rot_2'][i] = quat[2]
            data['rot_3'][i] = quat[3]
        with open(filename, mode='wb') as f:
            PlyData([PlyElement.describe(data, 'vertex')]).write(f)
        CONSOLE.print(f'Wrote {filename}')

    def get_frames_json(self, datamanager: FullImageDatamanager):
        frames = []
        for i, path in enumerate(datamanager.train_dataset.image_filenames):
            transform = np.vstack([
                datamanager.train_dataset.cameras[i].camera_to_worlds.numpy(),
                [0, 0, 0, 1],
            ])
            frames.append({
                'name': path.name,
                # Column-major 4x4 camera-to-worlds transform matrix for the camera pose.
                # This matches the frames.json that we write out for object capture.
                'transform': transform.ravel('F').tolist(),
            })
        frames = sorted(frames, key=lambda f: f['name'])

        distorted_colmap_path = datamanager.config.data / 'distorted_model'
        if distorted_colmap_path.exists():
            camera_id_to_camera = colmap_utils.read_cameras_binary(distorted_colmap_path / 'cameras.bin')
            image_id_to_image = colmap_utils.read_images_binary(distorted_colmap_path / 'images.bin')
            for image_id, image in image_id_to_image.items():
                frame = next(f for f in frames if f['name'] == image.name)
                camera = camera_id_to_camera[image.camera_id]
                frame['params'] = colmap_utils.parse_colmap_camera_params(camera)
                frame['params']['fx'] = frame['params'].pop('fl_x')
                frame['params']['fy'] = frame['params'].pop('fl_y')
                # For camera model OPENCV, this writes out w, h, fx, fy, cx, cy, k1, k2, p1, p2.
        else:
            CONSOLE.print(f'No distorted model found at {distorted_colmap_path}. '+
                          'Not writing distortion params to frames.json.')

        return frames

    def get_initial_camera_transform(self, datamanager: FullImageDatamanager) -> np.array:
        assert isinstance(datamanager.train_dataset, InputDataset)
        first_few_image_idx = sorted(
            range(len(datamanager.train_dataset.image_filenames)),
            key=lambda i: datamanager.train_dataset.image_filenames[i],
        )[:10]
        cameras = [datamanager.train_dataset.cameras[i] for i in first_few_image_idx]
        camera_transforms = [camera.camera_to_worlds.numpy() for camera in cameras]

        # We use --center_method="focus", so the origin of the coordinate system is the focus.
        focus = np.zeros(3)
        # Average distance from each camera to the focus point.
        avg_distance = np.mean([np.linalg.norm(t[:3, 3] - focus) for t in camera_transforms])
        # Back up each camera by 0.25x the average distance.
        new_positions = [t @ np.array([0, 0, avg_distance * 0.25, 1]) for t in camera_transforms]
        # Average the new positions together, maintaining distance to the focus.
        new_position = self.average_position(new_positions, focus)

        # Point the camera in the same direction as the average camera, while aligning the up direction with the world.
        # (Z-axis points behind the camera in the camera's coordinate frame and up in the world's coordinate frame.)
        new_z = np.mean([t[:3, 2] for t in camera_transforms], axis=0)
        new_z /= np.linalg.norm(new_z)
        new_x = np.cross(np.array([0, 0, 1]), new_z)
        new_x /= np.linalg.norm(new_x)
        new_y = np.cross(new_z, new_x)

        new_transform = np.vstack([
            np.stack([new_x, new_y, new_z, new_position], axis=1),
            np.array([0, 0, 0, 1]),
        ])

        return new_transform

    def average_position(self, positions: np.array, focus: np.array) -> np.array:
        avg_distance = np.mean([np.linalg.norm(p - focus) for p in positions])
        avg_direction = np.mean([p - focus for p in positions], axis=0)
        avg_direction /= np.linalg.norm(avg_direction)
        return focus + avg_direction * avg_distance


Commands = tyro.conf.FlagConversionOff[
    Union[
        Annotated[ExportPointCloud, tyro.conf.subcommand(name="pointcloud")],
        Annotated[ExportTSDFMesh, tyro.conf.subcommand(name="tsdf")],
        Annotated[ExportPoissonMesh, tyro.conf.subcommand(name="poisson")],
        Annotated[ExportMarchingCubesMesh, tyro.conf.subcommand(name="marching-cubes")],
        Annotated[ExportCameraPoses, tyro.conf.subcommand(name="cameras")],
        Annotated[ExportGaussianSplat, tyro.conf.subcommand(name="gaussian-splat")],
<<<<<<< HEAD
        Annotated[ExportImages, tyro.conf.subcommand(name="images")],
=======
>>>>>>> 6f5e5f3e
    ]
]


def entrypoint():
    """Entrypoint for use with pyproject scripts."""
    tyro.extras.set_accent_color("bright_yellow")
    tyro.cli(Commands).main()


if __name__ == "__main__":
    entrypoint()


def get_parser_fn():
    """Get the parser function for the sphinx docs."""
    return tyro.extras.get_parser(Commands)  # noqa<|MERGE_RESOLUTION|>--- conflicted
+++ resolved
@@ -30,19 +30,11 @@
 import mediapy
 import numpy as np
 import open3d as o3d
-<<<<<<< HEAD
-=======
-from plyfile import PlyData, PlyElement
->>>>>>> 6f5e5f3e
 from pyquaternion import Quaternion
 import torch
 import tyro
 from typing_extensions import Annotated, Literal
 
-<<<<<<< HEAD
-=======
-from nerfstudio.cameras import camera_utils
->>>>>>> 6f5e5f3e
 from nerfstudio.cameras.cameras import Cameras
 from nerfstudio.cameras.rays import RayBundle
 from nerfstudio.data.datamanagers.base_datamanager import VanillaDataManager
@@ -53,23 +45,10 @@
 from nerfstudio.data.scene_box import OrientedBox
 from nerfstudio.engine.trainer import TrainerConfig
 from nerfstudio.exporter import texture_utils, tsdf_utils
-<<<<<<< HEAD
 from nerfstudio.exporter.exporter_utils import collect_camera_poses, generate_point_cloud, get_mesh_from_filename, export_frame_render
 from nerfstudio.exporter.marching_cubes import generate_mesh_with_multires_marching_cubes
 from nerfstudio.fields.sdf_field import SDFField  # noqa
 from nerfstudio.models.splatfacto import SplatfactoModel
-=======
-from nerfstudio.exporter.exporter_utils import (
-    collect_camera_poses,
-    generate_point_cloud,
-    get_mesh_from_filename,
-)
-from nerfstudio.exporter.marching_cubes import (
-    generate_mesh_with_multires_marching_cubes,
-)
-from nerfstudio.fields.sdf_field import SDFField
-from nerfstudio.models.gaussian_splatting import GaussianSplattingModel
->>>>>>> 6f5e5f3e
 from nerfstudio.pipelines.base_pipeline import Pipeline, VanillaPipeline
 from nerfstudio.process_data import colmap_utils
 from nerfstudio.utils.eval_utils import eval_setup
@@ -1064,10 +1043,7 @@
         Annotated[ExportMarchingCubesMesh, tyro.conf.subcommand(name="marching-cubes")],
         Annotated[ExportCameraPoses, tyro.conf.subcommand(name="cameras")],
         Annotated[ExportGaussianSplat, tyro.conf.subcommand(name="gaussian-splat")],
-<<<<<<< HEAD
         Annotated[ExportImages, tyro.conf.subcommand(name="images")],
-=======
->>>>>>> 6f5e5f3e
     ]
 ]
 
