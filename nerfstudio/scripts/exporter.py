--- conflicted
+++ resolved
@@ -42,13 +42,8 @@
 from nerfstudio.exporter import texture_utils, tsdf_utils
 from nerfstudio.exporter.exporter_utils import collect_camera_poses, export_frame_render, generate_point_cloud, get_mesh_from_filename
 from nerfstudio.exporter.marching_cubes import generate_mesh_with_multires_marching_cubes
-<<<<<<< HEAD
-from nerfstudio.fields.sdf_field import SDFField
-from nerfstudio.models.gaussian_splatting import GaussianSplattingModel, SH2RGB
-=======
 from nerfstudio.fields.sdf_field import SDFField  # noqa
-from nerfstudio.models.gaussian_splatting import GaussianSplattingModel
->>>>>>> 451a70c1
+from nerfstudio.models.gaussian_splatting import GaussianSplattingModel, RGB2SH, SH2RGB
 from nerfstudio.pipelines.base_pipeline import Pipeline, VanillaPipeline
 from nerfstudio.utils.eval_utils import eval_setup
 from nerfstudio.utils.rich_utils import CONSOLE
@@ -538,17 +533,13 @@
 
         with torch.no_grad():
             positions = model.means.cpu().numpy()
-<<<<<<< HEAD
 
             data['opacity'] = model.opacities.cpu().numpy().reshape(data.shape)
 
-            colors = model.colors_all.cpu().numpy()
             scales = model.scales.cpu().numpy()
             quats = model.quats.cpu().numpy()
 
-        sh_coefficients = colors.shape[1]
-        sh_deg = int(np.sqrt(sh_coefficients)) - 1
-        CONSOLE.print(f'Exporting {positions.shape[0]} splats with SH degree {sh_deg}')
+        n = positions.shape[0]
 
         data['x'] = positions[:, 0]
         data['y'] = positions[:, 1]
@@ -559,17 +550,29 @@
         data['ny'] = normals[:, 1]
         data['nz'] = normals[:, 2]
 
-        data['red']   = (SH2RGB(colors[:, 0, 0].reshape(data.shape)) * 255.0).astype(np.uint8)
-        data['green'] = (SH2RGB(colors[:, 0, 1].reshape(data.shape)) * 255.0).astype(np.uint8)
-        data['blue']  = (SH2RGB(colors[:, 0, 2].reshape(data.shape)) * 255.0).astype(np.uint8)
-
-        data['f_dc_0'] = colors[:, 0, 0].reshape(data.shape)
-        data['f_dc_1'] = colors[:, 0, 1].reshape(data.shape)
-        data['f_dc_2'] = colors[:, 0, 2].reshape(data.shape)
-        sh_count = min(sh_coefficients, 16) - 1
-        for c in range(3):
-            for i in range(sh_count):
-                data[f'f_rest_{c * sh_count + i}'] = colors[:, i + 1, c].reshape(data.shape)
+        if model.config.sh_degree > 0:
+            shs_0 = model.shs_0.contiguous().cpu().numpy()
+            for i in range(shs_0.shape[1]):
+                data[f"f_dc_{i}"] = shs_0[:, i, None]
+
+            # transpose(1, 2) was needed to match the sh order in Inria version
+            shs_rest = model.shs_rest.transpose(1, 2).contiguous().cpu().numpy()
+            shs_rest = shs_rest.reshape((n, -1))
+            for i in range(shs_rest.shape[-1]):
+                data[f"f_rest_{i}"] = shs_rest[:, i, None]
+
+            sh_coefficients = shs_rest.shape[-1] + 3
+            sh_deg = int(np.sqrt(sh_coefficients)) - 1
+            CONSOLE.print(f'Exporting {positions.shape[0]} splats with SH degree {sh_deg}')
+        else:
+            colors = torch.clamp(RGB2SH(model.colors.clone()), 0.0, 1.0).data.cpu().numpy()
+            data['f_dc_0'] = colors[:, 0, 0].reshape(data.shape)
+            data['f_dc_1'] = colors[:, 0, 1].reshape(data.shape)
+            data['f_dc_2'] = colors[:, 0, 2].reshape(data.shape)
+
+        data['red']   = (SH2RGB(data['f_dc_0']) * 255.0).astype(np.uint8)
+        data['green'] = (SH2RGB(data['f_dc_1']) * 255.0).astype(np.uint8)
+        data['blue']  = (SH2RGB(data['f_dc_2']) * 255.0).astype(np.uint8)
 
         data['scale_0'] = scales[:, 0].reshape(data.shape)
         data['scale_1'] = scales[:, 1].reshape(data.shape)
@@ -609,54 +612,6 @@
                 scale_transform=pipeline.datamanager.train_dataparser_outputs.dataparser_scale,
                 filename=self.output_dir / 'transformed.ply',
             )
-=======
-            n = positions.shape[0]
-            map_to_tensors["positions"] = positions
-            map_to_tensors["normals"] = np.zeros_like(positions, dtype=np.float32)
-
-            if model.config.sh_degree > 0:
-                shs_0 = model.shs_0.contiguous().cpu().numpy()
-                for i in range(shs_0.shape[1]):
-                    map_to_tensors[f"f_dc_{i}"] = shs_0[:, i, None]
-
-                # transpose(1, 2) was needed to match the sh order in Inria version
-                shs_rest = model.shs_rest.transpose(1, 2).contiguous().cpu().numpy()
-                shs_rest = shs_rest.reshape((n, -1))
-                for i in range(shs_rest.shape[-1]):
-                    map_to_tensors[f"f_rest_{i}"] = shs_rest[:, i, None]
-            else:
-                colors = torch.clamp(model.colors.clone(), 0.0, 1.0).data.cpu().numpy()
-                map_to_tensors["colors"] = (colors * 255).astype(np.uint8)
-
-            map_to_tensors["opacity"] = model.opacities.data.cpu().numpy()
-
-            scales = model.scales.data.cpu().numpy()
-            for i in range(3):
-                map_to_tensors[f"scale_{i}"] = scales[:, i, None]
-
-            quats = model.quats.data.cpu().numpy()
-            for i in range(4):
-                map_to_tensors[f"rot_{i}"] = quats[:, i, None]
-
-        # post optimization, it is possible have NaN/Inf values in some attributes
-        # to ensure the exported ply file has finite values, we enforce finite filters.
-        select = np.ones(n, dtype=bool)
-        for k, t in map_to_tensors.items():
-            n_before = np.sum(select)
-            select = np.logical_and(select, np.isfinite(t).all(axis=1))
-            n_after = np.sum(select)
-            if n_after < n_before:
-                CONSOLE.print(f"{n_before - n_after} NaN/Inf elements in {k}")
-
-        if np.sum(select) < n:
-            CONSOLE.print(f"values have NaN/Inf in map_to_tensors, only export {np.sum(select)}/{n}")
-            for k, t in map_to_tensors.items():
-                map_to_tensors[k] = map_to_tensors[k][select, :]
-
-        pcd = o3d.t.geometry.PointCloud(map_to_tensors)
-
-        o3d.t.io.write_point_cloud(str(filename), pcd)
->>>>>>> 451a70c1
 
         with open(self.output_dir / "splat_info.json", "w") as f:
             json.dump({
