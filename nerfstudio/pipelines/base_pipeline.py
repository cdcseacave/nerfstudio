# Copyright 2022 the Regents of the University of California, Nerfstudio Team and contributors. All rights reserved.
#
# Licensed under the Apache License, Version 2.0 (the "License");
# you may not use this file except in compliance with the License.
# You may obtain a copy of the License at
#
#     http://www.apache.org/licenses/LICENSE-2.0
#
# Unless required by applicable law or agreed to in writing, software
# distributed under the License is distributed on an "AS IS" BASIS,
# WITHOUT WARRANTIES OR CONDITIONS OF ANY KIND, either express or implied.
# See the License for the specific language governing permissions and
# limitations under the License.

"""
Abstracts for the Pipeline class.
"""
from __future__ import annotations

import typing
from abc import abstractmethod
from dataclasses import dataclass, field
from pathlib import Path
from time import time
from typing import Any, Dict, List, Literal, Mapping, Optional, Tuple, Type, Union, cast

import torch
import torch.distributed as dist
from rich.progress import BarColumn, MofNCompleteColumn, Progress, TextColumn, TimeElapsedColumn
from torch import nn
from torch.cuda.amp.grad_scaler import GradScaler
from torch.nn import Parameter
from torch.nn.parallel import DistributedDataParallel as DDP

from nerfstudio.configs import base_config as cfg
from nerfstudio.data.datamanagers.base_datamanager import (
    DataManager,
    DataManagerConfig,
    VanillaDataManager,
)
from nerfstudio.data.datamanagers.parallel_datamanager import ParallelDataManager
from nerfstudio.data.datamanagers.full_images_datamanager import FullImageDatamanager
from nerfstudio.engine.callbacks import TrainingCallback, TrainingCallbackAttributes
from nerfstudio.models.base_model import Model, ModelConfig
from nerfstudio.utils import profiler


def module_wrapper(ddp_or_model: Union[DDP, Model]) -> Model:
    """
    If DDP, then return the .module. Otherwise, return the model.
    """
    if isinstance(ddp_or_model, DDP):
        return cast(Model, ddp_or_model.module)
    return ddp_or_model


class Pipeline(nn.Module):
    """The intent of this class is to provide a higher level interface for the Model
    that will be easy to use for our Trainer class.

    This class will contain high level functions for the model like getting the loss
    dictionaries and visualization code. It should have ways to get the next iterations
    training loss, evaluation loss, and generate whole images for visualization. Each model
    class should be 1:1 with a pipeline that can act as a standardized interface and hide
    differences in how each model takes in and outputs data.

    This class's function is to hide the data manager and model classes from the trainer,
    worrying about:
    1) Fetching data with the data manager
    2) Feeding the model the data and fetching the loss
    Hopefully this provides a higher level interface for the trainer to use, and
    simplifying the model classes, which each may have different forward() methods
    and so on.

    Args:
        config: configuration to instantiate pipeline
        device: location to place model and data
        test_mode:
            'train': loads train/eval datasets into memory
            'test': loads train/test dataset into memory
            'inference': does not load any dataset into memory
        world_size: total number of machines available
        local_rank: rank of current machine

    Attributes:
        datamanager: The data manager that will be used
        model: The model that will be used
    """

    datamanager: DataManager
    _model: Model
    world_size: int

    @property
    def model(self):
        """Returns the unwrapped model if in ddp"""
        return module_wrapper(self._model)

    @property
    def device(self):
        """Returns the device that the model is on."""
        return self.model.device

    def load_state_dict(self, state_dict: Mapping[str, Any], strict: Optional[bool] = None):
        is_ddp_model_state = True
        model_state = {}
        for key, value in state_dict.items():
            if key.startswith("_model."):
                # remove the "_model." prefix from key
                model_state[key[len("_model.") :]] = value
                # make sure that the "module." prefix comes from DDP,
                # rather than an attribute of the model named "module"
                if not key.startswith("_model.module."):
                    is_ddp_model_state = False
        # remove "module." prefix added by DDP
        if is_ddp_model_state:
            model_state = {key[len("module.") :]: value for key, value in model_state.items()}

        pipeline_state = {key: value for key, value in state_dict.items() if not key.startswith("_model.")}

        try:
            self.model.load_state_dict(model_state, strict=True)
        except RuntimeError:
            if not strict:
                self.model.load_state_dict(model_state, strict=False)
            else:
                raise

        super().load_state_dict(pipeline_state, strict=False)

    @profiler.time_function
    def get_train_loss_dict(self, step: int):
        """This function gets your training loss dict. This will be responsible for
        getting the next batch of data from the DataManager and interfacing with the
        Model class, feeding the data to the model's forward function.

        Args:
            step: current iteration step to update sampler if using DDP (distributed)
        """
        if self.world_size > 1 and step:
            assert self.datamanager.train_sampler is not None
            self.datamanager.train_sampler.set_epoch(step)
        ray_bundle, batch = self.datamanager.next_train(step)
        model_outputs = self.model(ray_bundle, batch)
        metrics_dict = self.model.get_metrics_dict(model_outputs, batch)
        loss_dict = self.model.get_loss_dict(model_outputs, batch, metrics_dict)

        return model_outputs, loss_dict, metrics_dict

    @profiler.time_function
    def get_eval_loss_dict(self, step: int):
        """This function gets your evaluation loss dict. It needs to get the data
        from the DataManager and feed it to the model's forward function

        Args:
            step: current iteration step
        """
        self.eval()
        if self.world_size > 1:
            assert self.datamanager.eval_sampler is not None
            self.datamanager.eval_sampler.set_epoch(step)
        ray_bundle, batch = self.datamanager.next_eval(step)
        model_outputs = self.model(ray_bundle, batch)
        metrics_dict = self.model.get_metrics_dict(model_outputs, batch)
        loss_dict = self.model.get_loss_dict(model_outputs, batch, metrics_dict)
        self.train()
        return model_outputs, loss_dict, metrics_dict

    @abstractmethod
    @profiler.time_function
    def get_eval_image_metrics_and_images(self, step: int):
        """This function gets your evaluation loss dict. It needs to get the data
        from the DataManager and feed it to the model's forward function

        Args:
            step: current iteration step
        """

    @abstractmethod
    @profiler.time_function
    def get_average_eval_image_metrics(
        self, step: Optional[int] = None, output_path: Optional[Path] = None, get_std: bool = False
    ):
        """Iterate over all the images in the eval dataset and get the average.

        Args:
            step: current training step
            output_path: optional path to save rendered images to
            get_std: Set True if you want to return std with the mean metric.
        """

    def load_pipeline(self, loaded_state: Dict[str, Any], step: int) -> None:
        """Load the checkpoint from the given path

        Args:
            loaded_state: pre-trained model state dict
            step: training step of the loaded checkpoint
        """

    @abstractmethod
    def get_training_callbacks(
        self, training_callback_attributes: TrainingCallbackAttributes
    ) -> List[TrainingCallback]:
        """Returns the training callbacks from both the Dataloader and the Model."""

    @abstractmethod
    def get_param_groups(self) -> Dict[str, List[Parameter]]:
        """Get the param groups for the pipeline.

        Returns:
            A list of dictionaries containing the pipeline's param groups.
        """


@dataclass
class VanillaPipelineConfig(cfg.InstantiateConfig):
    """Configuration for pipeline instantiation"""

    _target: Type = field(default_factory=lambda: VanillaPipeline)
    """target class to instantiate"""
    datamanager: DataManagerConfig = field(default_factory=lambda: DataManagerConfig())
    """specifies the datamanager config"""
    model: ModelConfig = field(default_factory=lambda: ModelConfig())
    """specifies the model config"""


class VanillaPipeline(Pipeline):
    """The pipeline class for the vanilla nerf setup of multiple cameras for one or a few scenes.

    Args:
        config: configuration to instantiate pipeline
        device: location to place model and data
        test_mode:
            'val': loads train/val datasets into memory
            'test': loads train/test dataset into memory
            'inference': does not load any dataset into memory
        world_size: total number of machines available
        local_rank: rank of current machine
        grad_scaler: gradient scaler used in the trainer

    Attributes:
        datamanager: The data manager that will be used
        model: The model that will be used
    """

    def __init__(
        self,
        config: VanillaPipelineConfig,
        device: str,
        test_mode: Literal["test", "val", "inference"] = "val",
        world_size: int = 1,
        local_rank: int = 0,
        grad_scaler: Optional[GradScaler] = None,
    ):
        super().__init__()
        self.config = config
        self.test_mode = test_mode
        self.datamanager: DataManager = config.datamanager.setup(
            device=device, test_mode=test_mode, world_size=world_size, local_rank=local_rank
        )
        # TODO make cleaner
        seed_pts = None
        if (
            hasattr(self.datamanager, "train_dataparser_outputs")
            and "points3D_xyz" in self.datamanager.train_dataparser_outputs.metadata
        ):
            pts = self.datamanager.train_dataparser_outputs.metadata["points3D_xyz"]
            pts_rgb = self.datamanager.train_dataparser_outputs.metadata["points3D_rgb"]
            seed_pts = (pts, pts_rgb)
        self.datamanager.to(device)
        # TODO(ethan): get rid of scene_bounds from the model
        assert self.datamanager.train_dataset is not None, "Missing input dataset"

        self._model = config.model.setup(
            scene_box=self.datamanager.train_dataset.scene_box,
            num_train_data=len(self.datamanager.train_dataset),
            metadata=self.datamanager.train_dataset.metadata,
            device=device,
            grad_scaler=grad_scaler,
            seed_points=seed_pts,
        )
        self.model.to(device)

        self.world_size = world_size
        if world_size > 1:
            self._model = typing.cast(Model, DDP(self._model, device_ids=[local_rank], find_unused_parameters=True))
            dist.barrier(device_ids=[local_rank])

    @property
    def device(self):
        """Returns the device that the model is on."""
        return self.model.device

    @profiler.time_function
    def get_train_loss_dict(self, step: int):
        """This function gets your training loss dict. This will be responsible for
        getting the next batch of data from the DataManager and interfacing with the
        Model class, feeding the data to the model's forward function.

        Args:
            step: current iteration step to update sampler if using DDP (distributed)
        """
        ray_bundle, batch = self.datamanager.next_train(step)
        model_outputs = self._model(ray_bundle)  # train distributed data parallel model if world_size > 1
        metrics_dict = self.model.get_metrics_dict(model_outputs, batch)
        loss_dict = self.model.get_loss_dict(model_outputs, batch, metrics_dict)

        return model_outputs, loss_dict, metrics_dict

    def forward(self):
        """Blank forward method

        This is an nn.Module, and so requires a forward() method normally, although in our case
        we do not need a forward() method"""
        raise NotImplementedError

    @profiler.time_function
    def get_eval_loss_dict(self, step: int) -> Tuple[Any, Dict[str, Any], Dict[str, Any]]:
        """This function gets your evaluation loss dict. It needs to get the data
        from the DataManager and feed it to the model's forward function

        Args:
            step: current iteration step
        """
        self.eval()
        ray_bundle, batch = self.datamanager.next_eval(step)
        model_outputs = self.model(ray_bundle)
        metrics_dict = self.model.get_metrics_dict(model_outputs, batch)
        loss_dict = self.model.get_loss_dict(model_outputs, batch, metrics_dict)
        self.train()
        return model_outputs, loss_dict, metrics_dict

    @profiler.time_function
    def get_eval_image_metrics_and_images(self, step: int):
        """This function gets your evaluation loss dict. It needs to get the data
        from the DataManager and feed it to the model's forward function

        Args:
            step: current iteration step
        """
        self.eval()
        camera, batch = self.datamanager.next_eval_image(step)
        outputs = self.model.get_outputs_for_camera(camera)
        metrics_dict, images_dict = self.model.get_image_metrics_and_images(outputs, batch)
        assert "num_rays" not in metrics_dict
        metrics_dict["num_rays"] = (camera.height * camera.width * camera.size).item()
        self.train()
        return metrics_dict, images_dict

    @profiler.time_function
    def get_average_eval_image_metrics(
        self, step: Optional[int] = None, output_path: Optional[Path] = None, get_std: bool = False
    ):
        """Iterate over all the images in the eval dataset and get the average.

        Args:
            step: current training step
            output_path: optional path to save rendered images to
            get_std: Set True if you want to return std with the mean metric.

        Returns:
            metrics_dict: dictionary of metrics
        """
        self.eval()
        metrics_dict_list = []
        assert isinstance(self.datamanager, (VanillaDataManager, ParallelDataManager, FullImageDatamanager))
        num_images = len(self.datamanager.fixed_indices_eval_dataloader)
        with Progress(
            TextColumn("[progress.description]{task.description}"),
            BarColumn(),
            TimeElapsedColumn(),
            MofNCompleteColumn(),
            transient=True,
        ) as progress:
            task = progress.add_task("[green]Evaluating all eval images...", total=num_images)
            for camera, batch in self.datamanager.fixed_indices_eval_dataloader:
                # time this the following line
                inner_start = time()
                outputs = self.model.get_outputs_for_camera(camera=camera)
                height, width = camera.height, camera.width
                num_rays = height * width
<<<<<<< HEAD
                metrics_dict, images_dict = self.model.get_image_metrics_and_images(outputs, batch)

                # if output_path is not None:
                #     camera_indices = camera_ray_bundle.camera_indices
                #     assert camera_indices is not None
                #     for key, val in images_dict.items():
                #         Image.fromarray((val * 255).byte().cpu().numpy()).save(
                #             output_path / "{0:06d}-{1}.jpg".format(int(camera_indices[0, 0, 0]), key)
                #         )
=======
                metrics_dict, _ = self.model.get_image_metrics_and_images(outputs, batch)
                if output_path is not None:
                    raise NotImplementedError("Saving images is not implemented yet")
>>>>>>> 626441e1

                assert "num_rays_per_sec" not in metrics_dict
                metrics_dict["num_rays_per_sec"] = (num_rays / (time() - inner_start)).item()
                fps_str = "fps"
                assert fps_str not in metrics_dict
                metrics_dict[fps_str] = (metrics_dict["num_rays_per_sec"] / (height * width)).item()
                metrics_dict_list.append(metrics_dict)
                progress.advance(task)
        # average the metrics list
        metrics_dict = {}
        for key in metrics_dict_list[0].keys():
            if get_std:
                key_std, key_mean = torch.std_mean(
                    torch.tensor([metrics_dict[key] for metrics_dict in metrics_dict_list])
                )
                metrics_dict[key] = float(key_mean)
                metrics_dict[f"{key}_std"] = float(key_std)
            else:
                metrics_dict[key] = float(
                    torch.mean(torch.tensor([metrics_dict[key] for metrics_dict in metrics_dict_list]))
                )
        self.train()
        return metrics_dict

    def load_pipeline(self, loaded_state: Dict[str, Any], step: int) -> None:
        """Load the checkpoint from the given path

        Args:
            loaded_state: pre-trained model state dict
            step: training step of the loaded checkpoint
        """
        state = {
            (key[len("module.") :] if key.startswith("module.") else key): value for key, value in loaded_state.items()
        }
        self.model.update_to_step(step)
        self.load_state_dict(state)

    def get_training_callbacks(
        self, training_callback_attributes: TrainingCallbackAttributes
    ) -> List[TrainingCallback]:
        """Returns the training callbacks from both the Dataloader and the Model."""
        datamanager_callbacks = self.datamanager.get_training_callbacks(training_callback_attributes)
        model_callbacks = self.model.get_training_callbacks(training_callback_attributes)
        callbacks = datamanager_callbacks + model_callbacks
        return callbacks

    def get_param_groups(self) -> Dict[str, List[Parameter]]:
        """Get the param groups for the pipeline.

        Returns:
            A list of dictionaries containing the pipeline's param groups.
        """
        datamanager_params = self.datamanager.get_param_groups()
        model_params = self.model.get_param_groups()
        # TODO(ethan): assert that key names don't overlap
        return {**datamanager_params, **model_params}<|MERGE_RESOLUTION|>--- conflicted
+++ resolved
@@ -379,21 +379,15 @@
                 outputs = self.model.get_outputs_for_camera(camera=camera)
                 height, width = camera.height, camera.width
                 num_rays = height * width
-<<<<<<< HEAD
                 metrics_dict, images_dict = self.model.get_image_metrics_and_images(outputs, batch)
-
-                # if output_path is not None:
+                if output_path is not None:
+                    raise NotImplementedError("Saving images is not implemented yet")
                 #     camera_indices = camera_ray_bundle.camera_indices
                 #     assert camera_indices is not None
                 #     for key, val in images_dict.items():
                 #         Image.fromarray((val * 255).byte().cpu().numpy()).save(
                 #             output_path / "{0:06d}-{1}.jpg".format(int(camera_indices[0, 0, 0]), key)
                 #         )
-=======
-                metrics_dict, _ = self.model.get_image_metrics_and_images(outputs, batch)
-                if output_path is not None:
-                    raise NotImplementedError("Saving images is not implemented yet")
->>>>>>> 626441e1
 
                 assert "num_rays_per_sec" not in metrics_dict
                 metrics_dict["num_rays_per_sec"] = (num_rays / (time() - inner_start)).item()
