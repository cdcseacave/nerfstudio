# Copyright 2022 the Regents of the University of California, Nerfstudio Team and contributors. All rights reserved.
#
# Licensed under the Apache License, Version 2.0 (the "License");
# you may not use this file except in compliance with the License.
# You may obtain a copy of the License at
#
#     http://www.apache.org/licenses/LICENSE-2.0
#
# Unless required by applicable law or agreed to in writing, software
# distributed under the License is distributed on an "AS IS" BASIS,
# WITHOUT WARRANTIES OR CONDITIONS OF ANY KIND, either express or implied.
# See the License for the specific language governing permissions and
# limitations under the License.

"""
Camera transformation helper code.
"""

import math
from typing import List, Literal, Optional, Tuple

import numpy as np
import torch
from jaxtyping import Float
from numpy.typing import NDArray
from torch import Tensor

<<<<<<< HEAD

=======
>>>>>>> 86ff630f
_EPS = np.finfo(float).eps * 4.0


def unit_vector(data: NDArray, axis: Optional[int] = None) -> np.ndarray:
    """Return ndarray normalized by length, i.e. Euclidean norm, along axis.

    Args:
        axis: the axis along which to normalize into unit vector
        out: where to write out the data to. If None, returns a new np ndarray
    """
    data = np.array(data, dtype=np.float64, copy=True)
    if data.ndim == 1:
        data /= math.sqrt(np.dot(data, data))
        return data
    length = np.atleast_1d(np.sum(data * data, axis))
    np.sqrt(length, length)
    if axis is not None:
        length = np.expand_dims(length, axis)
    data /= length
    return data


def quaternion_from_matrix(matrix: NDArray, isprecise: bool = False) -> np.ndarray:
    """Return quaternion from rotation matrix.

    Args:
        matrix: rotation matrix to obtain quaternion
        isprecise: if True, input matrix is assumed to be precise rotation matrix and a faster algorithm is used.
    """
    M = np.array(matrix, dtype=np.float64, copy=False)[:4, :4]
    if isprecise:
        q = np.empty((4,))
        t = np.trace(M)
        if t > M[3, 3]:
            q[0] = t
            q[3] = M[1, 0] - M[0, 1]
            q[2] = M[0, 2] - M[2, 0]
            q[1] = M[2, 1] - M[1, 2]
        else:
            i, j, k = 1, 2, 3
            if M[1, 1] > M[0, 0]:
                i, j, k = 2, 3, 1
            if M[2, 2] > M[i, i]:
                i, j, k = 3, 1, 2
            t = M[i, i] - (M[j, j] + M[k, k]) + M[3, 3]
            q[i] = t
            q[j] = M[i, j] + M[j, i]
            q[k] = M[k, i] + M[i, k]
            q[3] = M[k, j] - M[j, k]
        q *= 0.5 / math.sqrt(t * M[3, 3])
    else:
        m00 = M[0, 0]
        m01 = M[0, 1]
        m02 = M[0, 2]
        m10 = M[1, 0]
        m11 = M[1, 1]
        m12 = M[1, 2]
        m20 = M[2, 0]
        m21 = M[2, 1]
        m22 = M[2, 2]
        # symmetric matrix K
        K = [
            [m00 - m11 - m22, 0.0, 0.0, 0.0],
            [m01 + m10, m11 - m00 - m22, 0.0, 0.0],
            [m02 + m20, m12 + m21, m22 - m00 - m11, 0.0],
            [m21 - m12, m02 - m20, m10 - m01, m00 + m11 + m22],
        ]
        K = np.array(K)
        K /= 3.0
        # quaternion is eigenvector of K that corresponds to largest eigenvalue
        w, V = np.linalg.eigh(K)
        q = V[np.array([3, 0, 1, 2]), np.argmax(w)]
    if q[0] < 0.0:
        np.negative(q, q)
    return q


def quaternion_slerp(
    quat0: NDArray, quat1: NDArray, fraction: float, spin: int = 0, shortestpath: bool = True
) -> np.ndarray:
    """Return spherical linear interpolation between two quaternions.
    Args:
        quat0: first quaternion
        quat1: second quaternion
        fraction: how much to interpolate between quat0 vs quat1 (if 0, closer to quat0; if 1, closer to quat1)
        spin: how much of an additional spin to place on the interpolation
        shortestpath: whether to return the short or long path to rotation
    """
    q0 = unit_vector(quat0[:4])
    q1 = unit_vector(quat1[:4])
    if q0 is None or q1 is None:
        raise ValueError("Input quaternions invalid.")
    if fraction == 0.0:
        return q0
    if fraction == 1.0:
        return q1
    d = np.dot(q0, q1)
    if abs(abs(d) - 1.0) < _EPS:
        return q0
    if shortestpath and d < 0.0:
        # invert rotation
        d = -d
        np.negative(q1, q1)
    angle = math.acos(d) + spin * math.pi
    if abs(angle) < _EPS:
        return q0
    isin = 1.0 / math.sin(angle)
    q0 *= math.sin((1.0 - fraction) * angle) * isin
    q1 *= math.sin(fraction * angle) * isin
    q0 += q1
    return q0


def quaternion_matrix(quaternion: NDArray) -> np.ndarray:
    """Return homogeneous rotation matrix from quaternion.

    Args:
        quaternion: value to convert to matrix
    """
    q = np.array(quaternion, dtype=np.float64, copy=True)
    n = np.dot(q, q)
    if n < _EPS:
        return np.identity(4)
    q *= math.sqrt(2.0 / n)
    q = np.outer(q, q)
    return np.array(
        [
            [1.0 - q[2, 2] - q[3, 3], q[1, 2] - q[3, 0], q[1, 3] + q[2, 0], 0.0],
            [q[1, 2] + q[3, 0], 1.0 - q[1, 1] - q[3, 3], q[2, 3] - q[1, 0], 0.0],
            [q[1, 3] - q[2, 0], q[2, 3] + q[1, 0], 1.0 - q[1, 1] - q[2, 2], 0.0],
            [0.0, 0.0, 0.0, 1.0],
        ]
    )


def get_interpolated_poses(pose_a: NDArray, pose_b: NDArray, steps: int = 10) -> List[float]:
    """Return interpolation of poses with specified number of steps.
    Args:
        pose_a: first pose
        pose_b: second pose
        steps: number of steps the interpolated pose path should contain
    """

    quat_a = quaternion_from_matrix(pose_a[:3, :3])
    quat_b = quaternion_from_matrix(pose_b[:3, :3])

    ts = np.linspace(0, 1, steps)
    quats = [quaternion_slerp(quat_a, quat_b, t) for t in ts]
    trans = [(1 - t) * pose_a[:3, 3] + t * pose_b[:3, 3] for t in ts]

    poses_ab = []
    for quat, tran in zip(quats, trans):
        pose = np.identity(4)
        pose[:3, :3] = quaternion_matrix(quat)[:3, :3]
        pose[:3, 3] = tran
        poses_ab.append(pose[:3])
    return poses_ab


def get_interpolated_k(
    k_a: Float[Tensor, "3 3"], k_b: Float[Tensor, "3 3"], steps: int = 10
) -> List[Float[Tensor, "3 4"]]:
    """
    Returns interpolated path between two camera poses with specified number of steps.

    Args:
        k_a: camera matrix 1
        k_b: camera matrix 2
        steps: number of steps the interpolated pose path should contain

    Returns:
        List of interpolated camera poses
    """
    Ks: List[Float[Tensor, "3 3"]] = []
    ts = np.linspace(0, 1, steps)
    for t in ts:
        new_k = k_a * (1.0 - t) + k_b * t
        Ks.append(new_k)
    return Ks


def get_ordered_poses_and_k(
    poses: Float[Tensor, "num_poses 3 4"],
    Ks: Float[Tensor, "num_poses 3 3"],
) -> Tuple[Float[Tensor, "num_poses 3 4"], Float[Tensor, "num_poses 3 3"]]:
    """
    Returns ordered poses and intrinsics by euclidian distance between poses.

    Args:
        poses: list of camera poses
        Ks: list of camera intrinsics

    Returns:
        tuple of ordered poses and intrinsics

    """

    poses_num = len(poses)

    ordered_poses = torch.unsqueeze(poses[0], 0)
    ordered_ks = torch.unsqueeze(Ks[0], 0)

    # remove the first pose from poses
    poses = poses[1:]
    Ks = Ks[1:]

    for _ in range(poses_num - 1):
        distances = torch.norm(ordered_poses[-1][:, 3] - poses[:, :, 3], dim=1)
        idx = torch.argmin(distances)
        ordered_poses = torch.cat((ordered_poses, torch.unsqueeze(poses[idx], 0)), dim=0)
        ordered_ks = torch.cat((ordered_ks, torch.unsqueeze(Ks[idx], 0)), dim=0)
        poses = torch.cat((poses[0:idx], poses[idx + 1 :]), dim=0)
        Ks = torch.cat((Ks[0:idx], Ks[idx + 1 :]), dim=0)

    return ordered_poses, ordered_ks


def get_interpolated_poses_many(
    poses: Float[Tensor, "num_poses 3 4"],
    Ks: Float[Tensor, "num_poses 3 3"],
    steps_per_transition: int = 10,
    order_poses: bool = False,
) -> Tuple[Float[Tensor, "num_poses 3 4"], Float[Tensor, "num_poses 3 3"]]:
    """Return interpolated poses for many camera poses.

    Args:
        poses: list of camera poses
        Ks: list of camera intrinsics
        steps_per_transition: number of steps per transition
        order_poses: whether to order poses by euclidian distance

    Returns:
        tuple of new poses and intrinsics
    """
    traj = []
    k_interp = []

    if order_poses:
        poses, Ks = get_ordered_poses_and_k(poses, Ks)

    for idx in range(poses.shape[0] - 1):
        pose_a = poses[idx].cpu().numpy()
        pose_b = poses[idx + 1].cpu().numpy()
        poses_ab = get_interpolated_poses(pose_a, pose_b, steps=steps_per_transition)
        traj += poses_ab
        k_interp += get_interpolated_k(Ks[idx], Ks[idx + 1], steps=steps_per_transition)

    traj = np.stack(traj, axis=0)
    k_interp = torch.stack(k_interp, dim=0)

    return torch.tensor(traj, dtype=torch.float32), torch.tensor(k_interp, dtype=torch.float32)


def normalize(x: torch.Tensor) -> Float[Tensor, "*batch"]:
    """Returns a normalized vector."""
    return x / torch.linalg.norm(x)


def normalize_with_norm(x: torch.Tensor, dim: int) -> Tuple[torch.Tensor, torch.Tensor]:
    """Normalize tensor along axis and return normalized value with norms.

    Args:
        x: tensor to normalize.
        dim: axis along which to normalize.

    Returns:
        Tuple of normalized tensor and corresponding norm.
    """

    norm = torch.maximum(torch.linalg.vector_norm(x, dim=dim, keepdims=True), torch.tensor([_EPS]).to(x))
    return x / norm, norm


def viewmatrix(lookat: torch.Tensor, up: torch.Tensor, pos: torch.Tensor) -> Float[Tensor, "*batch"]:
    """Returns a camera transformation matrix.

    Args:
        lookat: The direction the camera is looking.
        up: The upward direction of the camera.
        pos: The position of the camera.

    Returns:
        A camera transformation matrix.
    """
    vec2 = normalize(lookat)
    vec1_avg = normalize(up)
    vec0 = normalize(torch.cross(vec1_avg, vec2))
    vec1 = normalize(torch.cross(vec2, vec0))
    m = torch.stack([vec0, vec1, vec2, pos], 1)
    return m


def get_distortion_params(
    k1: float = 0.0,
    k2: float = 0.0,
    k3: float = 0.0,
    k4: float = 0.0,
    p1: float = 0.0,
    p2: float = 0.0,
) -> Float[Tensor, "*batch"]:
    """Returns a distortion parameters matrix.

    Args:
        k1: The first radial distortion parameter.
        k2: The second radial distortion parameter.
        k3: The third radial distortion parameter.
        k4: The fourth radial distortion parameter.
        p1: The first tangential distortion parameter.
        p2: The second tangential distortion parameter.
    Returns:
        torch.Tensor: A distortion parameters matrix.
    """
    return torch.Tensor([k1, k2, k3, k4, p1, p2])


def _compute_residual_and_jacobian(
    x: torch.Tensor,
    y: torch.Tensor,
    xd: torch.Tensor,
    yd: torch.Tensor,
    distortion_params: torch.Tensor,
) -> Tuple[torch.Tensor, torch.Tensor, torch.Tensor, torch.Tensor, torch.Tensor, torch.Tensor,]:
    """Auxiliary function of radial_and_tangential_undistort() that computes residuals and jacobians.
    Adapted from MultiNeRF:
    https://github.com/google-research/multinerf/blob/b02228160d3179300c7d499dca28cb9ca3677f32/internal/camera_utils.py#L427-L474

    Args:
        x: The updated x coordinates.
        y: The updated y coordinates.
        xd: The distorted x coordinates.
        yd: The distorted y coordinates.
        distortion_params: The distortion parameters [k1, k2, k3, k4, p1, p2].

    Returns:
        The residuals (fx, fy) and jacobians (fx_x, fx_y, fy_x, fy_y).
    """

    k1 = distortion_params[..., 0]
    k2 = distortion_params[..., 1]
    k3 = distortion_params[..., 2]
    k4 = distortion_params[..., 3]
    p1 = distortion_params[..., 4]
    p2 = distortion_params[..., 5]

    # let r(x, y) = x^2 + y^2;
    #     d(x, y) = 1 + k1 * r(x, y) + k2 * r(x, y) ^2 + k3 * r(x, y)^3 +
    #                   k4 * r(x, y)^4;
    r = x * x + y * y
    d = 1.0 + r * (k1 + r * (k2 + r * (k3 + r * k4)))

    # The perfect projection is:
    # xd = x * d(x, y) + 2 * p1 * x * y + p2 * (r(x, y) + 2 * x^2);
    # yd = y * d(x, y) + 2 * p2 * x * y + p1 * (r(x, y) + 2 * y^2);
    #
    # Let's define
    #
    # fx(x, y) = x * d(x, y) + 2 * p1 * x * y + p2 * (r(x, y) + 2 * x^2) - xd;
    # fy(x, y) = y * d(x, y) + 2 * p2 * x * y + p1 * (r(x, y) + 2 * y^2) - yd;
    #
    # We are looking for a solution that satisfies
    # fx(x, y) = fy(x, y) = 0;
    fx = d * x + 2 * p1 * x * y + p2 * (r + 2 * x * x) - xd
    fy = d * y + 2 * p2 * x * y + p1 * (r + 2 * y * y) - yd

    # Compute derivative of d over [x, y]
    d_r = k1 + r * (2.0 * k2 + r * (3.0 * k3 + r * 4.0 * k4))
    d_x = 2.0 * x * d_r
    d_y = 2.0 * y * d_r

    # Compute derivative of fx over x and y.
    fx_x = d + d_x * x + 2.0 * p1 * y + 6.0 * p2 * x
    fx_y = d_y * x + 2.0 * p1 * x + 2.0 * p2 * y

    # Compute derivative of fy over x and y.
    fy_x = d_x * y + 2.0 * p2 * y + 2.0 * p1 * x
    fy_y = d + d_y * y + 2.0 * p2 * x + 6.0 * p1 * y

    return fx, fy, fx_x, fx_y, fy_x, fy_y


# @torch_compile(dynamic=True, mode="reduce-overhead", backend="eager")
def radial_and_tangential_undistort(
    coords: torch.Tensor,
    distortion_params: torch.Tensor,
    eps: float = 1e-3,
    max_iterations: int = 10,
) -> torch.Tensor:
    """Computes undistorted coords given opencv distortion parameters.
    Adapted from MultiNeRF
    https://github.com/google-research/multinerf/blob/b02228160d3179300c7d499dca28cb9ca3677f32/internal/camera_utils.py#L477-L509

    Args:
        coords: The distorted coordinates.
        distortion_params: The distortion parameters [k1, k2, k3, k4, p1, p2].
        eps: The epsilon for the convergence.
        max_iterations: The maximum number of iterations to perform.

    Returns:
        The undistorted coordinates.
    """

    # Initialize from the distorted point.
    x = coords[..., 0]
    y = coords[..., 1]

    for _ in range(max_iterations):
        fx, fy, fx_x, fx_y, fy_x, fy_y = _compute_residual_and_jacobian(
            x=x, y=y, xd=coords[..., 0], yd=coords[..., 1], distortion_params=distortion_params
        )
        denominator = fy_x * fx_y - fx_x * fy_y
        x_numerator = fx * fy_y - fy * fx_y
        y_numerator = fy * fx_x - fx * fy_x
        step_x = torch.where(torch.abs(denominator) > eps, x_numerator / denominator, torch.zeros_like(denominator))
        step_y = torch.where(torch.abs(denominator) > eps, y_numerator / denominator, torch.zeros_like(denominator))

        x = x + step_x
        y = y + step_y

    return torch.stack([x, y], dim=-1)


def rotation_matrix(a: Float[Tensor, "3"], b: Float[Tensor, "3"]) -> Float[Tensor, "3 3"]:
    """Compute the rotation matrix that rotates vector a to vector b.

    Args:
        a: The vector to rotate.
        b: The vector to rotate to.
    Returns:
        The rotation matrix.
    """
    a = a / torch.linalg.norm(a)
    b = b / torch.linalg.norm(b)
    v = torch.cross(a, b)
    c = torch.dot(a, b)
    # If vectors are exactly opposite, we add a little noise to one of them
    if c < -1 + 1e-8:
        eps = (torch.rand(3) - 0.5) * 0.01
        return rotation_matrix(a + eps, b)
    s = torch.linalg.norm(v)
    skew_sym_mat = torch.Tensor(
        [
            [0, -v[2], v[1]],
            [v[2], 0, -v[0]],
            [-v[1], v[0], 0],
        ]
    )
    return torch.eye(3) + skew_sym_mat + skew_sym_mat @ skew_sym_mat * ((1 - c) / (s**2 + 1e-8))


def focus_of_attention(poses: Float[Tensor, "*num_poses 4 4"], initial_focus: Float[Tensor, "3"]) -> Float[Tensor, "3"]:
    """Compute the focus of attention of a set of cameras. Only cameras
    that have the focus of attention in front of them are considered.

     Args:
        poses: The poses to orient.
        initial_focus: The 3D point views to decide which cameras are initially activated.

    Returns:
        The 3D position of the focus of attention.
    """
    # References to the same method in third-party code:
    # https://github.com/google-research/multinerf/blob/1c8b1c552133cdb2de1c1f3c871b2813f6662265/internal/camera_utils.py#L145
    # https://github.com/bmild/nerf/blob/18b8aebda6700ed659cb27a0c348b737a5f6ab60/load_llff.py#L197
    active_directions = -poses[:, :3, 2:3]
    active_origins = poses[:, :3, 3:4]
    # initial value for testing if the focus_pt is in front or behind
    focus_pt = initial_focus
    # Prune cameras which have the current have the focus_pt behind them.
    active = torch.sum(active_directions.squeeze(-1) * (focus_pt - active_origins.squeeze(-1)), dim=-1) > 0
    done = False
    # We need at least two active cameras, else fallback on the previous solution.
    # This may be the "poses" solution if no cameras are active on first iteration, e.g.
    # they are in an outward-looking configuration.
    while torch.sum(active.int()) > 1 and not done:
        active_directions = active_directions[active]
        active_origins = active_origins[active]
        # https://en.wikipedia.org/wiki/Line–line_intersection#In_more_than_two_dimensions
        m = torch.eye(3) - active_directions * torch.transpose(active_directions, -2, -1)
        mt_m = torch.transpose(m, -2, -1) @ m
        focus_pt = torch.linalg.inv(mt_m.mean(0)) @ (mt_m @ active_origins).mean(0)[:, 0]
        active = torch.sum(active_directions.squeeze(-1) * (focus_pt - active_origins.squeeze(-1)), dim=-1) > 0
        if active.all():
            # the set of active cameras did not change, so we're done.
            done = True
    return focus_pt


def auto_orient_and_center_poses(
    poses: Float[Tensor, "*num_poses 4 4"],
    method: Literal["pca", "up", "vertical", "none"] = "up",
    center_method: Literal["poses", "focus", "none"] = "poses",
) -> Tuple[Float[Tensor, "*num_poses 3 4"], Float[Tensor, "3 4"]]:
    """Orients and centers the poses.

    We provide three methods for orientation:

    - pca: Orient the poses so that the principal directions of the camera centers are aligned
        with the axes, Z corresponding to the smallest principal component.
        This method works well when all of the cameras are in the same plane, for example when
        images are taken using a mobile robot.
    - up: Orient the poses so that the average up vector is aligned with the z axis.
        This method works well when images are not at arbitrary angles.
    - vertical: Orient the poses so that the Z 3D direction projects close to the
        y axis in images. This method works better if cameras are not all
        looking in the same 3D direction, which may happen in camera arrays or in LLFF.

    There are two centering methods:

    - poses: The poses are centered around the origin.
    - focus: The origin is set to the focus of attention of all cameras (the
        closest point to cameras optical axes). Recommended for inward-looking
        camera configurations.

    Args:
        poses: The poses to orient.
        method: The method to use for orientation.
        center_method: The method to use to center the poses.

    Returns:
        Tuple of the oriented poses and the transform matrix.
    """

    origins = poses[..., :3, 3]

    mean_origin = torch.mean(origins, dim=0)
    translation_diff = origins - mean_origin

    if center_method == "poses":
        translation = mean_origin
    elif center_method == "focus":
        translation = focus_of_attention(poses, mean_origin)
    elif center_method == "none":
        translation = torch.zeros_like(mean_origin)
    else:
        raise ValueError(f"Unknown value for center_method: {center_method}")

    if method == "pca":
        _, eigvec = torch.linalg.eigh(translation_diff.T @ translation_diff)
        eigvec = torch.flip(eigvec, dims=(-1,))

        if torch.linalg.det(eigvec) < 0:
            eigvec[:, 2] = -eigvec[:, 2]

        transform = torch.cat([eigvec, eigvec @ -translation[..., None]], dim=-1)
        oriented_poses = transform @ poses

        if oriented_poses.mean(dim=0)[2, 1] < 0:
            oriented_poses[:, 1:3] = -1 * oriented_poses[:, 1:3]
    elif method in ("up", "vertical"):
        up = torch.mean(poses[:, :3, 1], dim=0)
        up = up / torch.linalg.norm(up)
        if method == "vertical":
            # If cameras are not all parallel (e.g. not in an LLFF configuration),
            # we can find the 3D direction that most projects vertically in all
            # cameras by minimizing ||Xu|| s.t. ||u||=1. This total least squares
            # problem is solved by SVD.
            x_axis_matrix = poses[:, :3, 0]
            _, S, Vh = torch.linalg.svd(x_axis_matrix, full_matrices=False)
            # Singular values are S_i=||Xv_i|| for each right singular vector v_i.
            # ||S|| = sqrt(n) because lines of X are all unit vectors and the v_i
            # are an orthonormal basis.
            # ||Xv_i|| = sqrt(sum(dot(x_axis_j,v_i)^2)), thus S_i/sqrt(n) is the
            # RMS of cosines between x axes and v_i. If the second smallest singular
            # value corresponds to an angle error less than 10° (cos(80°)=0.17),
            # this is probably a degenerate camera configuration (typical values
            # are around 5° average error for the true vertical). In this case,
            # rather than taking the vector corresponding to the smallest singular
            # value, we project the "up" vector on the plane spanned by the two
            # best singular vectors. We could also just fallback to the "up"
            # solution.
            if S[1] > 0.17 * math.sqrt(poses.shape[0]):
                # regular non-degenerate configuration
                up_vertical = Vh[2, :]
                # It may be pointing up or down. Use "up" to disambiguate the sign.
                up = up_vertical if torch.dot(up_vertical, up) > 0 else -up_vertical
            else:
                # Degenerate configuration: project "up" on the plane spanned by
                # the last two right singular vectors (which are orthogonal to the
                # first). v_0 is a unit vector, no need to divide by its norm when
                # projecting.
                up = up - Vh[0, :] * torch.dot(up, Vh[0, :])
                # re-normalize
                up = up / torch.linalg.norm(up)

        rotation = rotation_matrix(up, torch.Tensor([0, 0, 1]))
        transform = torch.cat([rotation, rotation @ -translation[..., None]], dim=-1)
        oriented_poses = transform @ poses
    elif method == "none":
        transform = torch.eye(4)
        transform[:3, 3] = -translation
        transform = transform[:3, :]
        oriented_poses = transform @ poses
    else:
        raise ValueError(f"Unknown value for method: {method}")

    return oriented_poses, transform


@torch.jit.script
def fisheye624_project(xyz, params):
    """
    Batched implementation of the FisheyeRadTanThinPrism (aka Fisheye624) camera
    model project() function.
    Inputs:
        xyz: BxNx3 tensor of 3D points to be projected
        params: Bx16 tensor of Fisheye624 parameters formatted like this:
                [f_u f_v c_u c_v {k_0 ... k_5} {p_0 p_1} {s_0 s_1 s_2 s_3}]
                or Bx15 tensor of Fisheye624 parameters formatted like this:
                [f c_u c_v {k_0 ... k_5} {p_0 p_1} {s_0 s_1 s_2 s_3}]
    Outputs:
        uv: BxNx2 tensor of 2D projections of xyz in image plane
    Model for fisheye cameras with radial, tangential, and thin-prism distortion.
    This model allows fu != fv.
    Specifically, the model is:
    uvDistorted = [x_r]  + tangentialDistortion  + thinPrismDistortion
                  [y_r]
    proj = diag(fu,fv) * uvDistorted + [cu;cv];
    where:
      a = x/z, b = y/z, r = (a^2+b^2)^(1/2)
      th = atan(r)
      cosPhi = a/r, sinPhi = b/r
      [x_r]  = (th+ k0 * th^3 + k1* th^5 + ...) [cosPhi]
      [y_r]                                     [sinPhi]
      the number of terms in the series is determined by the template parameter numK.
      tangentialDistortion = [(2 x_r^2 + rd^2)*p_0 + 2*x_r*y_r*p_1]
                             [(2 y_r^2 + rd^2)*p_1 + 2*x_r*y_r*p_0]
      where rd^2 = x_r^2 + y_r^2
      thinPrismDistortion = [s0 * rd^2 + s1 rd^4]
                            [s2 * rd^2 + s3 rd^4]
    Author: Daniel DeTone (ddetone@meta.com)
    """

    assert xyz.ndim == 3
    assert params.ndim == 2
    assert params.shape[-1] == 16 or params.shape[-1] == 15, "This model allows fx != fy"
    eps = 1e-9
    B, N = xyz.shape[0], xyz.shape[1]

    # Radial correction.
    z = xyz[:, :, 2].reshape(B, N, 1)
    z = torch.where(torch.abs(z) < eps, eps * torch.sign(z), z)
    ab = xyz[:, :, :2] / z
    r = torch.norm(ab, dim=-1, p=2, keepdim=True)
    th = torch.atan(r)
    th_divr = torch.where(r < eps, torch.ones_like(ab), ab / r)
    th_k = th.reshape(B, N, 1).clone()
    for i in range(6):
        th_k = th_k + params[:, -12 + i].reshape(B, 1, 1) * torch.pow(th, 3 + i * 2)
    xr_yr = th_k * th_divr
    uv_dist = xr_yr

    # Tangential correction.
    p0 = params[:, -6].reshape(B, 1)
    p1 = params[:, -5].reshape(B, 1)
    xr = xr_yr[:, :, 0].reshape(B, N)
    yr = xr_yr[:, :, 1].reshape(B, N)
    xr_yr_sq = torch.square(xr_yr)
    xr_sq = xr_yr_sq[:, :, 0].reshape(B, N)
    yr_sq = xr_yr_sq[:, :, 1].reshape(B, N)
    rd_sq = xr_sq + yr_sq
    uv_dist_tu = uv_dist[:, :, 0] + ((2.0 * xr_sq + rd_sq) * p0 + 2.0 * xr * yr * p1)
    uv_dist_tv = uv_dist[:, :, 1] + ((2.0 * yr_sq + rd_sq) * p1 + 2.0 * xr * yr * p0)
    uv_dist = torch.stack([uv_dist_tu, uv_dist_tv], dim=-1)  # Avoids in-place complaint.

    # Thin Prism correction.
    s0 = params[:, -4].reshape(B, 1)
    s1 = params[:, -3].reshape(B, 1)
    s2 = params[:, -2].reshape(B, 1)
    s3 = params[:, -1].reshape(B, 1)
    rd_4 = torch.square(rd_sq)
    uv_dist[:, :, 0] = uv_dist[:, :, 0] + (s0 * rd_sq + s1 * rd_4)
    uv_dist[:, :, 1] = uv_dist[:, :, 1] + (s2 * rd_sq + s3 * rd_4)

    # Finally, apply standard terms: focal length and camera centers.
    if params.shape[-1] == 15:
        fx_fy = params[:, 0].reshape(B, 1, 1)
        cx_cy = params[:, 1:3].reshape(B, 1, 2)
    else:
        fx_fy = params[:, 0:2].reshape(B, 1, 2)
        cx_cy = params[:, 2:4].reshape(B, 1, 2)
    result = uv_dist * fx_fy + cx_cy

    return result


# Core implementation of fisheye 624 unprojection. More details are documented here:
# https://facebookresearch.github.io/projectaria_tools/docs/tech_insights/camera_intrinsic_models#the-fisheye62-model
@torch.jit.script
def fisheye624_unproject_helper(uv, params, max_iters: int = 5):
    """
    Batched implementation of the FisheyeRadTanThinPrism (aka Fisheye624) camera
    model. There is no analytical solution for the inverse of the project()
    function so this solves an optimization problem using Newton's method to get
    the inverse.
    Inputs:
        uv: BxNx3 tensor of 2D pixels to be projected
        params: Bx16 tensor of Fisheye624 parameters formatted like this:
                [f_u f_v c_u c_v {k_0 ... k_5} {p_0 p_1} {s_0 s_1 s_2 s_3}]
                or Bx15 tensor of Fisheye624 parameters formatted like this:
                [f c_u c_v {k_0 ... k_5} {p_0 p_1} {s_0 s_1 s_2 s_3}]
    Outputs:
        xyz: BxNx3 tensor of 3D rays of uv points with z = 1.
    Model for fisheye cameras with radial, tangential, and thin-prism distortion.
    This model assumes fu=fv. This unproject function holds that:
    X = unproject(project(X))     [for X=(x,y,z) in R^3, z>0]
    and
    x = project(unproject(s*x))   [for s!=0 and x=(u,v) in R^2]
    Author: Daniel DeTone (ddetone@meta.com)
    """

    assert uv.ndim == 3, "Expected batched input shaped BxNx3"
    assert params.ndim == 2
    assert params.shape[-1] == 16 or params.shape[-1] == 15, "This model allows fx != fy"
    eps = 1e-6
    B, N = uv.shape[0], uv.shape[1]

    if params.shape[-1] == 15:
        fx_fy = params[:, 0].reshape(B, 1, 1)
        cx_cy = params[:, 1:3].reshape(B, 1, 2)
    else:
        fx_fy = params[:, 0:2].reshape(B, 1, 2)
        cx_cy = params[:, 2:4].reshape(B, 1, 2)

    uv_dist = (uv - cx_cy) / fx_fy

    # Compute xr_yr using Newton's method.
    xr_yr = uv_dist.clone()  # Initial guess.
    for _ in range(max_iters):
        uv_dist_est = xr_yr.clone()
        # Tangential terms.
        p0 = params[:, -6].reshape(B, 1)
        p1 = params[:, -5].reshape(B, 1)
        xr = xr_yr[:, :, 0].reshape(B, N)
        yr = xr_yr[:, :, 1].reshape(B, N)
        xr_yr_sq = torch.square(xr_yr)
        xr_sq = xr_yr_sq[:, :, 0].reshape(B, N)
        yr_sq = xr_yr_sq[:, :, 1].reshape(B, N)
        rd_sq = xr_sq + yr_sq
        uv_dist_est[:, :, 0] = uv_dist_est[:, :, 0] + ((2.0 * xr_sq + rd_sq) * p0 + 2.0 * xr * yr * p1)
        uv_dist_est[:, :, 1] = uv_dist_est[:, :, 1] + ((2.0 * yr_sq + rd_sq) * p1 + 2.0 * xr * yr * p0)
        # Thin Prism terms.
        s0 = params[:, -4].reshape(B, 1)
        s1 = params[:, -3].reshape(B, 1)
        s2 = params[:, -2].reshape(B, 1)
        s3 = params[:, -1].reshape(B, 1)
        rd_4 = torch.square(rd_sq)
        uv_dist_est[:, :, 0] = uv_dist_est[:, :, 0] + (s0 * rd_sq + s1 * rd_4)
        uv_dist_est[:, :, 1] = uv_dist_est[:, :, 1] + (s2 * rd_sq + s3 * rd_4)
        # Compute the derivative of uv_dist w.r.t. xr_yr.
        duv_dist_dxr_yr = uv.new_ones(B, N, 2, 2)
        duv_dist_dxr_yr[:, :, 0, 0] = 1.0 + 6.0 * xr_yr[:, :, 0] * p0 + 2.0 * xr_yr[:, :, 1] * p1
        offdiag = 2.0 * (xr_yr[:, :, 0] * p1 + xr_yr[:, :, 1] * p0)
        duv_dist_dxr_yr[:, :, 0, 1] = offdiag
        duv_dist_dxr_yr[:, :, 1, 0] = offdiag
        duv_dist_dxr_yr[:, :, 1, 1] = 1.0 + 6.0 * xr_yr[:, :, 1] * p1 + 2.0 * xr_yr[:, :, 0] * p0
        xr_yr_sq_norm = xr_yr_sq[:, :, 0] + xr_yr_sq[:, :, 1]
        temp1 = 2.0 * (s0 + 2.0 * s1 * xr_yr_sq_norm)
        duv_dist_dxr_yr[:, :, 0, 0] = duv_dist_dxr_yr[:, :, 0, 0] + (xr_yr[:, :, 0] * temp1)
        duv_dist_dxr_yr[:, :, 0, 1] = duv_dist_dxr_yr[:, :, 0, 1] + (xr_yr[:, :, 1] * temp1)
        temp2 = 2.0 * (s2 + 2.0 * s3 * xr_yr_sq_norm)
        duv_dist_dxr_yr[:, :, 1, 0] = duv_dist_dxr_yr[:, :, 1, 0] + (xr_yr[:, :, 0] * temp2)
        duv_dist_dxr_yr[:, :, 1, 1] = duv_dist_dxr_yr[:, :, 1, 1] + (xr_yr[:, :, 1] * temp2)
        # Compute 2x2 inverse manually here since torch.inverse() is very slow.
        # Because this is slow: inv = duv_dist_dxr_yr.inverse()
        # About a 10x reduction in speed with above line.
        mat = duv_dist_dxr_yr.reshape(-1, 2, 2)
        a = mat[:, 0, 0].reshape(-1, 1, 1)
        b = mat[:, 0, 1].reshape(-1, 1, 1)
        c = mat[:, 1, 0].reshape(-1, 1, 1)
        d = mat[:, 1, 1].reshape(-1, 1, 1)
        det = 1.0 / ((a * d) - (b * c))
        top = torch.cat([d, -b], dim=2)
        bot = torch.cat([-c, a], dim=2)
        inv = det * torch.cat([top, bot], dim=1)
        inv = inv.reshape(B, N, 2, 2)
        # Manually compute 2x2 @ 2x1 matrix multiply.
        # Because this is slow: step = (inv @ (uv_dist - uv_dist_est)[..., None])[..., 0]
        diff = uv_dist - uv_dist_est
        a = inv[:, :, 0, 0]
        b = inv[:, :, 0, 1]
        c = inv[:, :, 1, 0]
        d = inv[:, :, 1, 1]
        e = diff[:, :, 0]
        f = diff[:, :, 1]
        step = torch.stack([a * e + b * f, c * e + d * f], dim=-1)
        # Newton step.
        xr_yr = xr_yr + step

    # Compute theta using Newton's method.
    xr_yr_norm = xr_yr.norm(p=2, dim=2).reshape(B, N, 1)
    th = xr_yr_norm.clone()
    for _ in range(max_iters):
        th_radial = uv.new_ones(B, N, 1)
        dthd_th = uv.new_ones(B, N, 1)
        for k in range(6):
            r_k = params[:, -12 + k].reshape(B, 1, 1)
            th_radial = th_radial + (r_k * torch.pow(th, 2 + k * 2))
            dthd_th = dthd_th + ((3.0 + 2.0 * k) * r_k * torch.pow(th, 2 + k * 2))
        th_radial = th_radial * th
        step = (xr_yr_norm - th_radial) / dthd_th
        # handle dthd_th close to 0.
        step = torch.where(dthd_th.abs() > eps, step, torch.sign(step) * eps * 10.0)
        th = th + step
    # Compute the ray direction using theta and xr_yr.
    close_to_zero = torch.logical_and(th.abs() < eps, xr_yr_norm.abs() < eps)
    ray_dir = torch.where(close_to_zero, xr_yr, torch.tan(th) / xr_yr_norm * xr_yr)
    ray = torch.cat([ray_dir, uv.new_ones(B, N, 1)], dim=2)
    return ray


# unproject 2D point to 3D with fisheye624 model
def fisheye624_unproject(coords: torch.Tensor, distortion_params: torch.Tensor) -> torch.Tensor:
    dirs = fisheye624_unproject_helper(coords.unsqueeze(0), distortion_params[0].unsqueeze(0))
    # correct for camera space differences:
    dirs[..., 1] = -dirs[..., 1]
    dirs[..., 2] = -dirs[..., 2]
    return dirs<|MERGE_RESOLUTION|>--- conflicted
+++ resolved
@@ -25,10 +25,6 @@
 from numpy.typing import NDArray
 from torch import Tensor
 
-<<<<<<< HEAD
-
-=======
->>>>>>> 86ff630f
 _EPS = np.finfo(float).eps * 4.0
 
 
