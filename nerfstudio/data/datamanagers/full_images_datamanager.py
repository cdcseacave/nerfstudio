--- conflicted
+++ resolved
@@ -146,17 +146,12 @@
                         0,
                     ]
                 )
-<<<<<<< HEAD
-                newK, roi = cv2.getOptimalNewCameraMatrix(K, distortion_params, (image.shape[1], image.shape[0]), 0)
-                image = cv2.undistort(image, K, distortion_params, None, newK) # type: ignore
-=======
                 if np.any(distortion_params):
                     newK, roi = cv2.getOptimalNewCameraMatrix(K, distortion_params, (image.shape[1], image.shape[0]), 0)
                     image = cv2.undistort(image, K, distortion_params, None, newK)  # type: ignore
                 else:
                     newK = K
                     roi = 0, 0, image.shape[1], image.shape[0]
->>>>>>> e7e713e9
                 # crop the image and update the intrinsics accordingly
                 x, y, w, h = roi
                 image = image[y : y + h, x : x + w]
@@ -166,8 +161,6 @@
                 # update the width, height
                 self.train_dataset.cameras.width[i] = w
                 self.train_dataset.cameras.height[i] = h
-<<<<<<< HEAD
-=======
                 if "mask" in data:
                     mask = data["mask"].numpy()
                     mask = mask.astype(np.uint8) * 255
@@ -176,7 +169,6 @@
                     mask = mask[y : y + h, x : x + w]
                     data["mask"] = torch.from_numpy(mask).bool()
                 K = newK
->>>>>>> e7e713e9
 
             elif camera.camera_type.item() == CameraType.FISHEYE.value:
                 distortion_params = np.array(
@@ -235,17 +227,12 @@
                         0,
                     ]
                 )
-<<<<<<< HEAD
-                newK, roi = cv2.getOptimalNewCameraMatrix(K, distortion_params, (image.shape[1], image.shape[0]), 0)
-                image = cv2.undistort(image, K, distortion_params, None, newK) # type: ignore
-=======
                 if np.any(distortion_params):
                     newK, roi = cv2.getOptimalNewCameraMatrix(K, distortion_params, (image.shape[1], image.shape[0]), 0)
                     image = cv2.undistort(image, K, distortion_params, None, newK)  # type: ignore
                 else:
                     newK = K
                     roi = 0, 0, image.shape[1], image.shape[0]
->>>>>>> e7e713e9
                 # crop the image and update the intrinsics accordingly
                 x, y, w, h = roi
                 image = image[y : y + h, x : x + w]
@@ -257,8 +244,6 @@
                 # update the width, height
                 self.eval_dataset.cameras.width[i] = w
                 self.eval_dataset.cameras.height[i] = h
-<<<<<<< HEAD
-=======
                 if "mask" in data:
                     mask = data["mask"].numpy()
                     mask = mask.astype(np.uint8) * 255
@@ -267,7 +252,6 @@
                     mask = mask[y : y + h, x : x + w]
                     data["mask"] = torch.from_numpy(mask).bool()
                 K = newK
->>>>>>> e7e713e9
 
             elif camera.camera_type.item() == CameraType.FISHEYE.value:
                 distortion_params = np.array(
