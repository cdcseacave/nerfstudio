# Copyright 2022 the Regents of the University of California, Nerfstudio Team and contributors. All rights reserved.
#
# Licensed under the Apache License, Version 2.0 (the "License");
# you may not use this file except in compliance with the License.
# You may obtain a copy of the License at
#
#     http://www.apache.org/licenses/LICENSE-2.0
#
# Unless required by applicable law or agreed to in writing, software
# distributed under the License is distributed on an "AS IS" BASIS,
# WITHOUT WARRANTIES OR CONDITIONS OF ANY KIND, either express or implied.
# See the License for the specific language governing permissions and
# limitations under the License.

"""
Put all the method implementations in one location.
"""

from __future__ import annotations

from collections import OrderedDict
from typing import Dict, Union

import tyro

from nerfstudio.cameras.camera_optimizers import CameraOptimizerConfig
from nerfstudio.configs.base_config import ViewerConfig
from nerfstudio.configs.external_methods import ExternalMethodDummyTrainerConfig, get_external_methods
from nerfstudio.data.datamanagers.base_datamanager import VanillaDataManager, VanillaDataManagerConfig
from nerfstudio.data.datamanagers.full_images_datamanager import FullImageDatamanagerConfig
from nerfstudio.data.datamanagers.parallel_datamanager import ParallelDataManagerConfig
from nerfstudio.data.datamanagers.random_cameras_datamanager import RandomCamerasDataManagerConfig
from nerfstudio.data.dataparsers.blender_dataparser import BlenderDataParserConfig
from nerfstudio.data.dataparsers.dnerf_dataparser import DNeRFDataParserConfig
from nerfstudio.data.dataparsers.instant_ngp_dataparser import InstantNGPDataParserConfig
from nerfstudio.data.dataparsers.nerfstudio_dataparser import NerfstudioDataParserConfig
from nerfstudio.data.dataparsers.phototourism_dataparser import PhototourismDataParserConfig
from nerfstudio.data.dataparsers.sdfstudio_dataparser import SDFStudioDataParserConfig
from nerfstudio.data.dataparsers.sitcoms3d_dataparser import Sitcoms3DDataParserConfig
from nerfstudio.data.datasets.depth_dataset import DepthDataset
from nerfstudio.data.datasets.sdf_dataset import SDFDataset
from nerfstudio.data.datasets.semantic_dataset import SemanticDataset
from nerfstudio.data.pixel_samplers import PairPixelSamplerConfig
from nerfstudio.engine.optimizers import AdamOptimizerConfig, RAdamOptimizerConfig
from nerfstudio.engine.schedulers import (
    CosineDecaySchedulerConfig,
    ExponentialDecaySchedulerConfig,
    MultiStepSchedulerConfig,
)
from nerfstudio.engine.trainer import TrainerConfig
from nerfstudio.field_components.temporal_distortions import TemporalDistortionKind
from nerfstudio.fields.sdf_field import SDFFieldConfig
from nerfstudio.models.depth_nerfacto import DepthNerfactoModelConfig
from nerfstudio.models.gaussian_splatting import GaussianSplattingModelConfig
from nerfstudio.models.generfacto import GenerfactoModelConfig
from nerfstudio.models.instant_ngp import InstantNGPModelConfig
from nerfstudio.data.dataparsers.colmap_dataparser import ColmapDataParserConfig
from nerfstudio.models.mipnerf import MipNerfModel
from nerfstudio.models.nerfacto import NerfactoModelConfig
from nerfstudio.models.neus import NeuSModelConfig
from nerfstudio.models.neus_facto import NeuSFactoModelConfig
from nerfstudio.models.semantic_nerfw import SemanticNerfWModelConfig
from nerfstudio.models.splatfacto import SplatfactoModelConfig
from nerfstudio.models.visiofacto import VisiofactoModelConfig
from nerfstudio.models.tensorf import TensoRFModelConfig
from nerfstudio.models.vanilla_nerf import NeRFModel, VanillaModelConfig
from nerfstudio.pipelines.base_pipeline import VanillaPipelineConfig
from nerfstudio.data.datamanagers.full_images_datamanager import FullImageDatamanagerConfig
from nerfstudio.pipelines.dynamic_batch import DynamicBatchPipelineConfig
from nerfstudio.plugins.registry import discover_methods

method_configs: Dict[str, Union[TrainerConfig, ExternalMethodDummyTrainerConfig]] = {}
descriptions = {
    "nerfacto": "Recommended real-time model tuned for real captures. This model will be continually updated.",
    "depth-nerfacto": "Nerfacto with depth supervision.",
    "instant-ngp": "Implementation of Instant-NGP. Recommended real-time model for unbounded scenes.",
    "instant-ngp-bounded": "Implementation of Instant-NGP. Recommended for bounded real and synthetic scenes",
    "mipnerf": "High quality model for bounded scenes. (slow)",
    "semantic-nerfw": "Predicts semantic segmentations and filters out transient objects.",
    "vanilla-nerf": "Original NeRF model. (slow)",
    "tensorf": "tensorf",
    "dnerf": "Dynamic-NeRF model. (slow)",
    "phototourism": "Uses the Phototourism data.",
    "generfacto": "Generative Text to NeRF model",
    "neus": "Implementation of NeuS. (slow)",
    "neus-facto": "Implementation of NeuS-Facto. (slow)",
<<<<<<< HEAD
    "splatfacto": "Gaussian Splatting model",
=======
>>>>>>> 6f5e5f3e
    "gaussian-splatting": "Gaussian Splatting model",
}

method_configs["nerfacto"] = TrainerConfig(
    method_name="nerfacto",
    steps_per_eval_batch=500,
    steps_per_save=2000,
    max_num_iterations=30000,
    mixed_precision=True,
    pipeline=VanillaPipelineConfig(
        datamanager=ParallelDataManagerConfig(
            dataparser=NerfstudioDataParserConfig(),
            train_num_rays_per_batch=4096,
            eval_num_rays_per_batch=4096,
        ),
        model=NerfactoModelConfig(
            eval_num_rays_per_chunk=1 << 15,
            average_init_density=0.01,
            camera_optimizer=CameraOptimizerConfig(mode="SO3xR3"),
        ),
    ),
    optimizers={
        "proposal_networks": {
            "optimizer": AdamOptimizerConfig(lr=1e-2, eps=1e-15),
            "scheduler": ExponentialDecaySchedulerConfig(lr_final=0.0001, max_steps=200000),
        },
        "fields": {
            "optimizer": AdamOptimizerConfig(lr=1e-2, eps=1e-15),
            "scheduler": ExponentialDecaySchedulerConfig(lr_final=0.0001, max_steps=200000),
        },
        "camera_opt": {
            "optimizer": AdamOptimizerConfig(lr=1e-3, eps=1e-15),
            "scheduler": ExponentialDecaySchedulerConfig(lr_final=1e-4, max_steps=5000),
        },
    },
    viewer=ViewerConfig(num_rays_per_chunk=1 << 15),
    vis="viewer",
)

method_configs["nerfacto-big"] = TrainerConfig(
    method_name="nerfacto",
    steps_per_eval_batch=500,
    steps_per_save=2000,
    max_num_iterations=100000,
    mixed_precision=True,
    pipeline=VanillaPipelineConfig(
        datamanager=ParallelDataManagerConfig(
            dataparser=NerfstudioDataParserConfig(),
            train_num_rays_per_batch=8192,
            eval_num_rays_per_batch=4096,
        ),
        model=NerfactoModelConfig(
            eval_num_rays_per_chunk=1 << 15,
            num_nerf_samples_per_ray=128,
            num_proposal_samples_per_ray=(512, 256),
            hidden_dim=128,
            hidden_dim_color=128,
            appearance_embed_dim=128,
            max_res=4096,
            proposal_weights_anneal_max_num_iters=5000,
            log2_hashmap_size=21,
            average_init_density=0.01,
            camera_optimizer=CameraOptimizerConfig(mode="SO3xR3"),
        ),
    ),
    optimizers={
        "proposal_networks": {
            "optimizer": RAdamOptimizerConfig(lr=1e-2, eps=1e-15),
            "scheduler": None,
        },
        "fields": {
            "optimizer": RAdamOptimizerConfig(lr=1e-2, eps=1e-15),
            "scheduler": ExponentialDecaySchedulerConfig(lr_final=1e-4, max_steps=50000),
        },
        "camera_opt": {
            "optimizer": AdamOptimizerConfig(lr=1e-3, eps=1e-15),
            "scheduler": ExponentialDecaySchedulerConfig(lr_final=1e-4, max_steps=5000),
        },
    },
    viewer=ViewerConfig(num_rays_per_chunk=1 << 15),
    vis="viewer",
)

method_configs["nerfacto-huge"] = TrainerConfig(
    method_name="nerfacto",
    steps_per_eval_batch=500,
    steps_per_save=2000,
    max_num_iterations=100000,
    mixed_precision=True,
    pipeline=VanillaPipelineConfig(
        datamanager=ParallelDataManagerConfig(
            dataparser=NerfstudioDataParserConfig(),
            train_num_rays_per_batch=16384,
            eval_num_rays_per_batch=4096,
        ),
        model=NerfactoModelConfig(
            eval_num_rays_per_chunk=1 << 15,
            num_nerf_samples_per_ray=64,
            num_proposal_samples_per_ray=(512, 512),
            proposal_net_args_list=[
                {"hidden_dim": 16, "log2_hashmap_size": 17, "num_levels": 5, "max_res": 512, "use_linear": False},
                {"hidden_dim": 16, "log2_hashmap_size": 17, "num_levels": 7, "max_res": 2048, "use_linear": False},
            ],
            hidden_dim=256,
            hidden_dim_color=256,
            appearance_embed_dim=32,
            max_res=8192,
            proposal_weights_anneal_max_num_iters=5000,
            log2_hashmap_size=21,
            average_init_density=0.01,
            camera_optimizer=CameraOptimizerConfig(mode="SO3xR3"),
        ),
    ),
    optimizers={
        "proposal_networks": {
            "optimizer": RAdamOptimizerConfig(lr=1e-2, eps=1e-15),
            "scheduler": None,
        },
        "fields": {
            "optimizer": RAdamOptimizerConfig(lr=1e-2, eps=1e-15),
            "scheduler": ExponentialDecaySchedulerConfig(lr_final=1e-4, max_steps=50000),
        },
        "camera_opt": {
            "optimizer": AdamOptimizerConfig(lr=1e-3, eps=1e-15),
            "scheduler": ExponentialDecaySchedulerConfig(lr_final=1e-4, max_steps=5000),
        },
    },
    viewer=ViewerConfig(num_rays_per_chunk=1 << 15),
    vis="viewer",
)

method_configs["depth-nerfacto"] = TrainerConfig(
    method_name="depth-nerfacto",
    steps_per_eval_batch=500,
    steps_per_save=2000,
    max_num_iterations=30000,
    mixed_precision=True,
    pipeline=VanillaPipelineConfig(
        datamanager=VanillaDataManagerConfig(
            _target=VanillaDataManager[DepthDataset],
            pixel_sampler=PairPixelSamplerConfig(),
            dataparser=NerfstudioDataParserConfig(),
            train_num_rays_per_batch=4096,
            eval_num_rays_per_batch=4096,
        ),
        model=DepthNerfactoModelConfig(
            eval_num_rays_per_chunk=1 << 15,
            camera_optimizer=CameraOptimizerConfig(mode="SO3xR3"),
        ),
    ),
    optimizers={
        "proposal_networks": {
            "optimizer": AdamOptimizerConfig(lr=1e-2, eps=1e-15),
            "scheduler": None,
        },
        "fields": {
            "optimizer": AdamOptimizerConfig(lr=1e-2, eps=1e-15),
            "scheduler": None,
        },
        "camera_opt": {
            "optimizer": AdamOptimizerConfig(lr=1e-3, eps=1e-15),
            "scheduler": ExponentialDecaySchedulerConfig(lr_final=1e-4, max_steps=5000),
        },
    },
    viewer=ViewerConfig(num_rays_per_chunk=1 << 15),
    vis="viewer",
)

method_configs["instant-ngp"] = TrainerConfig(
    method_name="instant-ngp",
    steps_per_eval_batch=500,
    steps_per_save=2000,
    max_num_iterations=30000,
    mixed_precision=True,
    pipeline=DynamicBatchPipelineConfig(
        datamanager=VanillaDataManagerConfig(
            dataparser=NerfstudioDataParserConfig(),
            train_num_rays_per_batch=4096,
            eval_num_rays_per_batch=4096,
        ),
        model=InstantNGPModelConfig(eval_num_rays_per_chunk=8192),
    ),
    optimizers={
        "fields": {
            "optimizer": AdamOptimizerConfig(lr=1e-2, eps=1e-15),
            "scheduler": ExponentialDecaySchedulerConfig(lr_final=0.0001, max_steps=200000),
        }
    },
    viewer=ViewerConfig(num_rays_per_chunk=1 << 12),
    vis="viewer",
)

method_configs["instant-ngp-bounded"] = TrainerConfig(
    method_name="instant-ngp-bounded",
    steps_per_eval_batch=500,
    steps_per_save=2000,
    max_num_iterations=30000,
    mixed_precision=True,
    pipeline=DynamicBatchPipelineConfig(
        datamanager=VanillaDataManagerConfig(dataparser=InstantNGPDataParserConfig(), train_num_rays_per_batch=8192),
        model=InstantNGPModelConfig(
            eval_num_rays_per_chunk=8192,
            grid_levels=1,
            alpha_thre=0.0,
            cone_angle=0.0,
            disable_scene_contraction=True,
            near_plane=0.01,
            background_color="black",
        ),
    ),
    optimizers={
        "fields": {
            "optimizer": AdamOptimizerConfig(lr=1e-2, eps=1e-15),
            "scheduler": ExponentialDecaySchedulerConfig(lr_final=0.0001, max_steps=200000),
        }
    },
    viewer=ViewerConfig(num_rays_per_chunk=1 << 12),
    vis="viewer",
)
#
#
method_configs["mipnerf"] = TrainerConfig(
    method_name="mipnerf",
    pipeline=VanillaPipelineConfig(
        datamanager=ParallelDataManagerConfig(dataparser=NerfstudioDataParserConfig(), train_num_rays_per_batch=1024),
        model=VanillaModelConfig(
            _target=MipNerfModel,
            loss_coefficients={"rgb_loss_coarse": 0.1, "rgb_loss_fine": 1.0},
            num_coarse_samples=128,
            num_importance_samples=128,
            eval_num_rays_per_chunk=1024,
        ),
    ),
    optimizers={
        "fields": {
            "optimizer": RAdamOptimizerConfig(lr=5e-4, eps=1e-08),
            "scheduler": None,
        }
    },
)

method_configs["semantic-nerfw"] = TrainerConfig(
    method_name="semantic-nerfw",
    steps_per_eval_batch=500,
    steps_per_save=2000,
    max_num_iterations=30000,
    mixed_precision=True,
    pipeline=VanillaPipelineConfig(
        datamanager=VanillaDataManagerConfig(
            _target=VanillaDataManager[SemanticDataset],
            dataparser=Sitcoms3DDataParserConfig(),
            train_num_rays_per_batch=4096,
            eval_num_rays_per_batch=8192,
        ),
        model=SemanticNerfWModelConfig(eval_num_rays_per_chunk=1 << 16),
    ),
    optimizers={
        "proposal_networks": {
            "optimizer": AdamOptimizerConfig(lr=1e-2, eps=1e-15),
            "scheduler": None,
        },
        "fields": {
            "optimizer": AdamOptimizerConfig(lr=1e-2, eps=1e-15),
            "scheduler": None,
        },
    },
    viewer=ViewerConfig(num_rays_per_chunk=1 << 16),
    vis="viewer",
)

method_configs["vanilla-nerf"] = TrainerConfig(
    method_name="vanilla-nerf",
    pipeline=VanillaPipelineConfig(
        datamanager=VanillaDataManagerConfig(
            dataparser=BlenderDataParserConfig(),
        ),
        model=VanillaModelConfig(_target=NeRFModel),
    ),
    optimizers={
        "fields": {
            "optimizer": RAdamOptimizerConfig(lr=5e-4, eps=1e-08),
            "scheduler": None,
        },
        "temporal_distortion": {
            "optimizer": RAdamOptimizerConfig(lr=5e-4, eps=1e-08),
            "scheduler": None,
        },
    },
)

method_configs["tensorf"] = TrainerConfig(
    method_name="tensorf",
    steps_per_eval_batch=500,
    steps_per_save=2000,
    max_num_iterations=30000,
    mixed_precision=False,
    pipeline=VanillaPipelineConfig(
        datamanager=ParallelDataManagerConfig(
            dataparser=BlenderDataParserConfig(),
            train_num_rays_per_batch=4096,
            eval_num_rays_per_batch=4096,
        ),
        model=TensoRFModelConfig(
            regularization="tv",
            camera_optimizer=CameraOptimizerConfig(mode="off"),
        ),
    ),
    optimizers={
        "fields": {
            "optimizer": AdamOptimizerConfig(lr=0.001),
            "scheduler": ExponentialDecaySchedulerConfig(lr_final=0.0001, max_steps=30000),
        },
        "encodings": {
            "optimizer": AdamOptimizerConfig(lr=0.02),
            "scheduler": ExponentialDecaySchedulerConfig(lr_final=0.002, max_steps=30000),
        },
        "camera_opt": {
            "optimizer": AdamOptimizerConfig(lr=1e-4, eps=1e-15),
            "scheduler": ExponentialDecaySchedulerConfig(lr_final=1e-5, max_steps=5000),
        },
    },
    viewer=ViewerConfig(num_rays_per_chunk=1 << 15),
    vis="viewer",
)

method_configs["dnerf"] = TrainerConfig(
    method_name="dnerf",
    pipeline=VanillaPipelineConfig(
        datamanager=VanillaDataManagerConfig(dataparser=DNeRFDataParserConfig()),
        model=VanillaModelConfig(
            _target=NeRFModel,
            enable_temporal_distortion=True,
            temporal_distortion_params={"kind": TemporalDistortionKind.DNERF},
        ),
    ),
    optimizers={
        "fields": {
            "optimizer": RAdamOptimizerConfig(lr=5e-4, eps=1e-08),
            "scheduler": None,
        },
        "temporal_distortion": {
            "optimizer": RAdamOptimizerConfig(lr=5e-4, eps=1e-08),
            "scheduler": None,
        },
    },
)

method_configs["phototourism"] = TrainerConfig(
    method_name="phototourism",
    steps_per_eval_batch=500,
    steps_per_save=2000,
    max_num_iterations=30000,
    mixed_precision=True,
    pipeline=VanillaPipelineConfig(
        datamanager=VanillaDataManagerConfig(
            dataparser=PhototourismDataParserConfig(),  # NOTE: one of the only differences with nerfacto
            train_num_rays_per_batch=4096,
            eval_num_rays_per_batch=4096,
            # Large dataset, so using prior values from VariableResDataManager.
            train_num_images_to_sample_from=40,
            train_num_times_to_repeat_images=100,
            eval_num_images_to_sample_from=40,
            eval_num_times_to_repeat_images=100,
        ),
        model=NerfactoModelConfig(
            eval_num_rays_per_chunk=1 << 15,
            camera_optimizer=CameraOptimizerConfig(mode="SO3xR3"),
        ),
    ),
    optimizers={
        "proposal_networks": {
            "optimizer": AdamOptimizerConfig(lr=1e-2, eps=1e-15),
            "scheduler": None,
        },
        "fields": {
            "optimizer": AdamOptimizerConfig(lr=1e-2, eps=1e-15),
            "scheduler": None,
        },
        "camera_opt": {
            "optimizer": AdamOptimizerConfig(lr=1e-3, eps=1e-15),
            "scheduler": ExponentialDecaySchedulerConfig(lr_final=1e-4, max_steps=5000),
        },
    },
    viewer=ViewerConfig(num_rays_per_chunk=1 << 15),
    vis="viewer",
)

method_configs["generfacto"] = TrainerConfig(
    method_name="generfacto",
    experiment_name="",
    steps_per_eval_batch=50,
    steps_per_eval_image=50,
    steps_per_save=200,
    max_num_iterations=30000,
    mixed_precision=True,
    pipeline=VanillaPipelineConfig(
        datamanager=RandomCamerasDataManagerConfig(
            horizontal_rotation_warmup=3000,
        ),
        model=GenerfactoModelConfig(
            eval_num_rays_per_chunk=1 << 15,
            distortion_loss_mult=1.0,
            interlevel_loss_mult=100.0,
            max_res=256,
            sphere_collider=True,
            initialize_density=True,
            taper_range=(0, 2000),
            random_background=True,
            proposal_warmup=2000,
            proposal_update_every=0,
            proposal_weights_anneal_max_num_iters=2000,
            start_lambertian_training=500,
            start_normals_training=2000,
            opacity_loss_mult=0.001,
            positional_prompting="discrete",
            guidance_scale=25,
        ),
    ),
    optimizers={
        "proposal_networks": {
            "optimizer": AdamOptimizerConfig(lr=1e-3, eps=1e-15),
            "scheduler": None,
        },
        "fields": {
            "optimizer": AdamOptimizerConfig(lr=5e-4, eps=1e-15),
            "scheduler": None,
        },
    },
    viewer=ViewerConfig(),
    vis="viewer",
)

method_configs["neus"] = TrainerConfig(
    method_name="neus",
    steps_per_eval_image=500,
    steps_per_eval_batch=5000,
    steps_per_save=20000,
    steps_per_eval_all_images=1000000,  # set to a very large number so we don't eval with all images
    max_num_iterations=100000,
    mixed_precision=False,
    pipeline=VanillaPipelineConfig(
        datamanager=VanillaDataManagerConfig(
            _target=VanillaDataManager[SDFDataset],
            dataparser=SDFStudioDataParserConfig(),
            train_num_rays_per_batch=1024,
            eval_num_rays_per_batch=1024,
        ),
        model=NeuSModelConfig(eval_num_rays_per_chunk=1024),
    ),
    optimizers={
        "fields": {
            "optimizer": AdamOptimizerConfig(lr=5e-4, eps=1e-15),
            "scheduler": CosineDecaySchedulerConfig(warm_up_end=5000, learning_rate_alpha=0.05, max_steps=300000),
        },
        "field_background": {
            "optimizer": AdamOptimizerConfig(lr=5e-4, eps=1e-15),
            "scheduler": CosineDecaySchedulerConfig(warm_up_end=5000, learning_rate_alpha=0.05, max_steps=300000),
        },
    },
    viewer=ViewerConfig(num_rays_per_chunk=1 << 15),
    vis="viewer",
)

method_configs["neus-facto"] = TrainerConfig(
    method_name="neus-facto",
    steps_per_eval_image=5000,
    steps_per_eval_batch=5000,
    steps_per_save=2000,
    steps_per_eval_all_images=1000000,  # set to a very large model so we don't eval with all images
    max_num_iterations=20001,
    mixed_precision=False,
    pipeline=VanillaPipelineConfig(
        datamanager=VanillaDataManagerConfig(
            _target=VanillaDataManager[SDFDataset],
            dataparser=SDFStudioDataParserConfig(),
            train_num_rays_per_batch=2048,
            eval_num_rays_per_batch=2048,
        ),
        model=NeuSFactoModelConfig(
            # proposal network allows for significantly smaller sdf/color network
            sdf_field=SDFFieldConfig(
                use_grid_feature=True,
                num_layers=2,
                num_layers_color=2,
                hidden_dim=256,
                bias=0.5,
                beta_init=0.8,
                use_appearance_embedding=False,
            ),
            background_model="none",
            eval_num_rays_per_chunk=2048,
        ),
    ),
    optimizers={
        "proposal_networks": {
            "optimizer": AdamOptimizerConfig(lr=1e-2, eps=1e-15),
            "scheduler": MultiStepSchedulerConfig(max_steps=20001, milestones=(10000, 1500, 18000)),
        },
        "fields": {
            "optimizer": AdamOptimizerConfig(lr=5e-4, eps=1e-15),
            "scheduler": CosineDecaySchedulerConfig(warm_up_end=500, learning_rate_alpha=0.05, max_steps=20001),
        },
        "field_background": {
            "optimizer": AdamOptimizerConfig(lr=5e-4, eps=1e-15),
            "scheduler": CosineDecaySchedulerConfig(warm_up_end=500, learning_rate_alpha=0.05, max_steps=20001),
        },
    },
    viewer=ViewerConfig(num_rays_per_chunk=1 << 15),
    vis="viewer",
)

<<<<<<< HEAD
method_configs["splatfacto"] = TrainerConfig(
    method_name="splatfacto",
    steps_per_eval_image=100,
    steps_per_eval_batch=0,
    steps_per_save=2000,
    steps_per_eval_all_images=1000,
    max_num_iterations=15000,
    mixed_precision=False,
    gradient_accumulation_steps={"camera_opt": 100},
    pipeline=VanillaPipelineConfig(
        datamanager=FullImageDatamanagerConfig(
           # dataparser=NerfstudioDataParserConfig(load_3D_points=True),
            dataparser=ColmapDataParserConfig(load_3D_points=True),
            cache_images_type="uint8",
        ),
        model=SplatfactoModelConfig(),
=======
method_configs["gaussian-splatting"] = TrainerConfig(
    method_name="gaussian-splatting",
    steps_per_eval_image=10,
    steps_per_eval_batch=10,
    steps_per_save=2000,
    steps_per_eval_all_images=1000000,  # set to a very large model so we don't eval with all images
    max_num_iterations=GaussianSplattingModelConfig.max_iterations,
    mixed_precision=False,
    gradient_accumulation_steps=1,
    pipeline=VanillaPipelineConfig(
        datamanager=FullImageDatamanagerConfig(
            dataparser=ColmapDataParserConfig(load_3D_points=True),
        ),
        model=GaussianSplattingModelConfig(),
>>>>>>> 6f5e5f3e
    ),
    optimizers={
        "xyz": {
            "optimizer": AdamOptimizerConfig(lr=1.6e-4, eps=1e-15),
            "scheduler": ExponentialDecaySchedulerConfig(
                lr_final=1.6e-6,
<<<<<<< HEAD
                max_steps=30000,
            ),
        },
        "features_dc": {
            "optimizer": AdamOptimizerConfig(lr=0.0025, eps=1e-15),
            "scheduler": None,
        },
        "features_rest": {
            "optimizer": AdamOptimizerConfig(lr=0.0025 / 20, eps=1e-15),
            "scheduler": None,
        },
        "opacity": {
            "optimizer": AdamOptimizerConfig(lr=0.05, eps=1e-15),
            "scheduler": None,
        },
        "scaling": {
            "optimizer": AdamOptimizerConfig(lr=0.005, eps=1e-15),
            "scheduler": None,
        },
        "rotation": {"optimizer": AdamOptimizerConfig(lr=0.001, eps=1e-15), "scheduler": None},
        "camera_opt": {
            "optimizer": AdamOptimizerConfig(lr=1e-3, eps=1e-15),
            "scheduler": ExponentialDecaySchedulerConfig(lr_final=5e-5, max_steps=30000),
        },
    },
    viewer=ViewerConfig(num_rays_per_chunk=1 << 15),
    vis="viewer",
)
method_configs["visiofacto"] = TrainerConfig(
    method_name="visiofacto",
    steps_per_eval_image=100,
    steps_per_eval_batch=0,
    steps_per_save=2000,
    steps_per_eval_all_images=1000,
    max_num_iterations=VisiofactoModelConfig.max_iterations,
    mixed_precision=False,
    gradient_accumulation_steps={"camera_opt": 100},
    pipeline=VanillaPipelineConfig(
        datamanager=FullImageDatamanagerConfig(
            dataparser=ColmapDataParserConfig(load_3D_points=True),
            cache_images_type="uint8",
        ),
        model=VisiofactoModelConfig(),
    ),
    optimizers={
        "xyz": {
            "optimizer": AdamOptimizerConfig(lr=1.6e-4, eps=1e-15),
            "scheduler": #None,
                ExponentialDecaySchedulerConfig(
                lr_final=1.6e-6,
                max_steps=30000,
            ),
        },
        "features_dc": {
            "optimizer": AdamOptimizerConfig(lr=0.0025, eps=1e-15),
            "scheduler": None,
        },
        "features_rest": {
            "optimizer": AdamOptimizerConfig(lr=0.0025 / 20, eps=1e-15),
            "scheduler": None,
        },
        "opacity": {
            "optimizer": AdamOptimizerConfig(lr=0.05, eps=1e-15),
            "scheduler": None,
        },
        "scaling": {
            "optimizer": AdamOptimizerConfig(lr=0.005, eps=1e-15),
            "scheduler": None,
        },
        "rotation": {"optimizer": AdamOptimizerConfig(lr=0.001, eps=1e-15), "scheduler": None},
        "camera_opt": {
            "optimizer": AdamOptimizerConfig(lr=1e-3, eps=1e-15),
            "scheduler": ExponentialDecaySchedulerConfig(lr_final=5e-5, max_steps=30000),
        },
    },
    viewer=ViewerConfig(num_rays_per_chunk=1 << 15),
    vis="viewer",
)


=======
                max_steps=GaussianSplattingModelConfig.max_iterations,
            ),
        },
        "color": {
            "optimizer": AdamOptimizerConfig(lr=2.5e-3, eps=1e-15),
            "scheduler": ExponentialDecaySchedulerConfig(
                lr_final=1e-3,
                max_steps=GaussianSplattingModelConfig.max_iterations,
            ),
        },
        "shs": {
            "optimizer": AdamOptimizerConfig(lr=2.5e-3 / 20, eps=1e-15),
            "scheduler": ExponentialDecaySchedulerConfig(
                lr_final=1e-3 / 20,
                max_steps=GaussianSplattingModelConfig.max_iterations,
            ),
        },
        "opacity": {
            "optimizer": AdamOptimizerConfig(lr=0.05, eps=1e-15),
            "scheduler": None, # Don't decrease learning rate because culling gaussians based on alpha recovery after setting all values low will cull more as lr decreases
        },
        "scaling": {
            "optimizer": AdamOptimizerConfig(lr=0.005, eps=1e-15),
            "scheduler": ExponentialDecaySchedulerConfig(
                lr_final=1e-3,
                max_steps=GaussianSplattingModelConfig.max_iterations,
            ),
        },
        "rotation": {
            "optimizer": AdamOptimizerConfig(lr=0.001, eps=1e-15),
            "scheduler": ExponentialDecaySchedulerConfig(
                lr_final=1e-4,
                max_steps=GaussianSplattingModelConfig.max_iterations,
            ),
        },
    },
    viewer=ViewerConfig(num_rays_per_chunk=1 << 15),
    vis="viewer_beta",
)

>>>>>>> 6f5e5f3e

def merge_methods(methods, method_descriptions, new_methods, new_descriptions, overwrite=True):
    """Merge new methods and descriptions into existing methods and descriptions.
    Args:
        methods: Existing methods.
        method_descriptions: Existing descriptions.
        new_methods: New methods to merge in.
        new_descriptions: New descriptions to merge in.
    Returns:
        Merged methods and descriptions.
    """
    methods = OrderedDict(**methods)
    method_descriptions = OrderedDict(**method_descriptions)
    for k, v in new_methods.items():
        if overwrite or k not in methods:
            methods[k] = v
            method_descriptions[k] = new_descriptions.get(k, "")
    return methods, method_descriptions


def sort_methods(methods, method_descriptions):
    """Sort methods and descriptions by method name."""
    methods = OrderedDict(sorted(methods.items(), key=lambda x: x[0]))
    method_descriptions = OrderedDict(sorted(method_descriptions.items(), key=lambda x: x[0]))
    return methods, method_descriptions


all_methods, all_descriptions = method_configs, descriptions
# Add discovered external methods
all_methods, all_descriptions = merge_methods(all_methods, all_descriptions, *discover_methods())
all_methods, all_descriptions = sort_methods(all_methods, all_descriptions)

# Register all possible external methods which can be installed with Nerfstudio
all_methods, all_descriptions = merge_methods(
    all_methods, all_descriptions, *sort_methods(*get_external_methods()), overwrite=False
)

AnnotatedBaseConfigUnion = tyro.conf.SuppressFixed[  # Don't show unparseable (fixed) arguments in helptext.
    tyro.conf.FlagConversionOff[
        tyro.extras.subcommand_type_from_defaults(defaults=all_methods, descriptions=all_descriptions)
    ]
]
"""Union[] type over config types, annotated with default instances for use with
tyro.cli(). Allows the user to pick between one of several base configurations, and
then override values in it."""<|MERGE_RESOLUTION|>--- conflicted
+++ resolved
@@ -84,10 +84,7 @@
     "generfacto": "Generative Text to NeRF model",
     "neus": "Implementation of NeuS. (slow)",
     "neus-facto": "Implementation of NeuS-Facto. (slow)",
-<<<<<<< HEAD
     "splatfacto": "Gaussian Splatting model",
-=======
->>>>>>> 6f5e5f3e
     "gaussian-splatting": "Gaussian Splatting model",
 }
 
@@ -599,7 +596,6 @@
     vis="viewer",
 )
 
-<<<<<<< HEAD
 method_configs["splatfacto"] = TrainerConfig(
     method_name="splatfacto",
     steps_per_eval_image=100,
@@ -616,29 +612,12 @@
             cache_images_type="uint8",
         ),
         model=SplatfactoModelConfig(),
-=======
-method_configs["gaussian-splatting"] = TrainerConfig(
-    method_name="gaussian-splatting",
-    steps_per_eval_image=10,
-    steps_per_eval_batch=10,
-    steps_per_save=2000,
-    steps_per_eval_all_images=1000000,  # set to a very large model so we don't eval with all images
-    max_num_iterations=GaussianSplattingModelConfig.max_iterations,
-    mixed_precision=False,
-    gradient_accumulation_steps=1,
-    pipeline=VanillaPipelineConfig(
-        datamanager=FullImageDatamanagerConfig(
-            dataparser=ColmapDataParserConfig(load_3D_points=True),
-        ),
-        model=GaussianSplattingModelConfig(),
->>>>>>> 6f5e5f3e
     ),
     optimizers={
         "xyz": {
             "optimizer": AdamOptimizerConfig(lr=1.6e-4, eps=1e-15),
             "scheduler": ExponentialDecaySchedulerConfig(
                 lr_final=1.6e-6,
-<<<<<<< HEAD
                 max_steps=30000,
             ),
         },
@@ -719,48 +698,6 @@
 )
 
 
-=======
-                max_steps=GaussianSplattingModelConfig.max_iterations,
-            ),
-        },
-        "color": {
-            "optimizer": AdamOptimizerConfig(lr=2.5e-3, eps=1e-15),
-            "scheduler": ExponentialDecaySchedulerConfig(
-                lr_final=1e-3,
-                max_steps=GaussianSplattingModelConfig.max_iterations,
-            ),
-        },
-        "shs": {
-            "optimizer": AdamOptimizerConfig(lr=2.5e-3 / 20, eps=1e-15),
-            "scheduler": ExponentialDecaySchedulerConfig(
-                lr_final=1e-3 / 20,
-                max_steps=GaussianSplattingModelConfig.max_iterations,
-            ),
-        },
-        "opacity": {
-            "optimizer": AdamOptimizerConfig(lr=0.05, eps=1e-15),
-            "scheduler": None, # Don't decrease learning rate because culling gaussians based on alpha recovery after setting all values low will cull more as lr decreases
-        },
-        "scaling": {
-            "optimizer": AdamOptimizerConfig(lr=0.005, eps=1e-15),
-            "scheduler": ExponentialDecaySchedulerConfig(
-                lr_final=1e-3,
-                max_steps=GaussianSplattingModelConfig.max_iterations,
-            ),
-        },
-        "rotation": {
-            "optimizer": AdamOptimizerConfig(lr=0.001, eps=1e-15),
-            "scheduler": ExponentialDecaySchedulerConfig(
-                lr_final=1e-4,
-                max_steps=GaussianSplattingModelConfig.max_iterations,
-            ),
-        },
-    },
-    viewer=ViewerConfig(num_rays_per_chunk=1 << 15),
-    vis="viewer_beta",
-)
-
->>>>>>> 6f5e5f3e
 
 def merge_methods(methods, method_descriptions, new_methods, new_descriptions, overwrite=True):
     """Merge new methods and descriptions into existing methods and descriptions.
