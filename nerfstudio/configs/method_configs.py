--- conflicted
+++ resolved
@@ -70,11 +70,7 @@
 descriptions = {
     "nerfacto": "Recommended real-time model tuned for real captures. This model will be continually updated.",
     "depth-nerfacto": "Nerfacto with depth supervision.",
-<<<<<<< HEAD
-    "volinga": "Real-time rendering model from Volinga. Directly exportable to NVOL format at https://volinga.ai/",
     "neuralangelo": "Implementation of Neuralangelo, using SDFField.",
-=======
->>>>>>> 388fcb09
     "instant-ngp": "Implementation of Instant-NGP. Recommended real-time model for unbounded scenes.",
     "instant-ngp-custom": "Custom instant-ngp pipeline.",
     "instant-ngp-bounded": "Implementation of Instant-NGP. Recommended for bounded real and synthetic scenes",
@@ -243,48 +239,6 @@
     vis="viewer",
 )
 
-<<<<<<< HEAD
-method_configs["volinga"] = TrainerConfig(
-    method_name="volinga",
-    steps_per_eval_batch=500,
-    steps_per_save=2000,
-    max_num_iterations=30000,
-    mixed_precision=True,
-    pipeline=VanillaPipelineConfig(
-        datamanager=VanillaDataManagerConfig(
-            dataparser=NerfstudioDataParserConfig(),
-            train_num_rays_per_batch=4096,
-            eval_num_rays_per_batch=4096,
-            camera_optimizer=CameraOptimizerConfig(
-                mode="SO3xR3", optimizer=AdamOptimizerConfig(lr=6e-4, eps=1e-8, weight_decay=1e-2)
-            ),
-        ),
-        model=NerfactoModelConfig(
-            eval_num_rays_per_chunk=1 << 15,
-            hidden_dim=32,
-            hidden_dim_color=32,
-            hidden_dim_transient=32,
-            num_nerf_samples_per_ray=24,
-            proposal_net_args_list=[
-                {"hidden_dim": 16, "log2_hashmap_size": 17, "num_levels": 5, "max_res": 128, "use_linear": True},
-                {"hidden_dim": 16, "log2_hashmap_size": 17, "num_levels": 5, "max_res": 256, "use_linear": True},
-            ],
-        ),
-    ),
-    optimizers={
-        "proposal_networks": {
-            "optimizer": AdamOptimizerConfig(lr=1e-2, eps=1e-15),
-            "scheduler": None,
-        },
-        "fields": {
-            "optimizer": AdamOptimizerConfig(lr=1e-2, eps=1e-15),
-            "scheduler": None,
-        },
-    },
-    viewer=ViewerConfig(num_rays_per_chunk=1 << 15),
-    vis="viewer",
-)
-
 method_configs["neuralangelo"] = TrainerConfig(
     method_name="neuralangelo",
     steps_per_eval_batch=500,
@@ -310,8 +264,6 @@
 )
 
 
-=======
->>>>>>> 388fcb09
 method_configs["instant-ngp"] = TrainerConfig(
     method_name="instant-ngp",
     steps_per_eval_batch=500,
